--- conflicted
+++ resolved
@@ -278,13 +278,8 @@
 # Format translation files properly:
 poetry run poe i18n prettify
 
-<<<<<<< HEAD
 # Create the compiled table for krux translations.py
 poetry run poe i18n bake
-=======
-# Create the compiled table for Krux translations.py
-poetry run python i18n.py bake
->>>>>>> 8431fdf9
 ```
 
 ## Fonts
