--- conflicted
+++ resolved
@@ -246,17 +246,10 @@
     message_signer = SignMessage(ctx)
     mocker.spy(message_signer, "display_qr_codes")
     mocker.patch.object(
-<<<<<<< HEAD
-        QRCodeCapture,
-        "qr_capture_loop",
-        new=lambda self: (
-            "signmessage m/84h/1h/0h/0/3 ascii:a test message",
-=======
         message_signer,
         "capture_qr_code",
         new=lambda: (
             "signmessage m/84h/1h/0h/0/3 ascii:a test message with a colon ':' character.",
->>>>>>> e5f9cb23
             FORMAT_NONE,
         ),
     )
