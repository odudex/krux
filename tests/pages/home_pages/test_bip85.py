--- conflicted
+++ resolved
@@ -150,11 +150,7 @@
 
         if case[2]:
             bip85_ui.display_mnemonic.assert_called_with(
-<<<<<<< HEAD
-                case[2], suffix="Words", fingerprint="⊚ %s" % case[3]
-=======
                 case[2], suffix="Words", fingerprint="⊚" + THIN_SPACE + "%s" % case[3]
->>>>>>> 0467c40c
             )
         else:
             bip85_ui.display_mnemonic.assert_not_called()
