from krux.input import BUTTON_ENTER, BUTTON_PAGE, PRESSED, RELEASED
from .shared_mocks import *
import threading


def mock_modules(mocker):
    mocker.patch("krux.input.fm.register", new=mock.MagicMock())
    mocker.patch("krux.input.GPIO", new=mock.MagicMock())


def test_init(mocker):
    mock_modules(mocker)
    import krux
    from krux.input import Input
    import board

    input = Input()

    assert isinstance(input, Input)
    krux.input.fm.register.assert_has_calls(
        [
            mock.call(board.config["krux"]["pins"]["BUTTON_A"], mock.ANY),
            mock.call(board.config["krux"]["pins"]["BUTTON_B"], mock.ANY),
        ]
    )
    assert (
        krux.input.fm.register.call_args_list[0].args[1]._extract_mock_name()
        == "mock.fm.fpioa.GPIOHS21"
    )
    assert (
        krux.input.fm.register.call_args_list[1].args[1]._extract_mock_name()
        == "mock.fm.fpioa.GPIOHS22"
    )
    assert input.enter is not None
    assert input.page is not None

    assert krux.input.GPIO.call_count == 2
    assert (
        krux.input.GPIO.call_args_list[0].args[0]._extract_mock_name()
        == "mock.GPIOHS21"
    )
    assert (
        krux.input.GPIO.call_args_list[1].args[0]._extract_mock_name()
        == "mock.GPIOHS22"
    )


def test_wait_for_button_blocks_until_enter_released(mocker):
    mock_modules(mocker)
    import krux
    from krux.input import Input

    input = Input()
    mocker.patch.object(input.enter, "value", new=lambda: RELEASED)
    mocker.patch.object(input.page, "value", new=lambda: RELEASED)
    mocker.patch.object(input.page_prev, "value", new=lambda: RELEASED)

    def release():
        mocker.patch.object(time, "ticks_ms", new=lambda: 0)
        time.sleep(0.1)
        mocker.patch.object(time, "ticks_ms", new=lambda: 100)
        mocker.patch.object(input.enter, "value", new=lambda: PRESSED)
        time.sleep(0.1)
        mocker.patch.object(time, "ticks_ms", new=lambda: 200)
        mocker.patch.object(input.enter, "value", new=lambda: RELEASED)

    assert input.entropy == 0

    t = threading.Thread(target=release)
    t.start()
    btn = input.wait_for_button(True)
    t.join()

    assert btn == BUTTON_ENTER
    assert input.entropy > 0
    krux.input.wdt.feed.assert_called()


def test_wait_for_button_blocks_until_page_released(mocker):
    mock_modules(mocker)
    import krux
    from krux.input import Input

    input = Input()
    mocker.patch.object(input.enter, "value", new=lambda: RELEASED)
    mocker.patch.object(input.page, "value", new=lambda: RELEASED)
<<<<<<< HEAD

    def release():
        time.sleep(1)
        mocker.patch.object(input, "page_value", new=lambda: PRESSED)
        time.sleep(1)
        mocker.patch.object(input, "page_value", new=lambda: RELEASED)

    assert input.entropy == 0

    t = threading.Thread(target=release)
    t.start()
    btn = input.wait_for_button(True)
    t.join()

=======
    mocker.patch.object(input.page_prev, "value", new=lambda: RELEASED)

    def release():
        mocker.patch.object(time, "ticks_ms", new=lambda: 0)
        time.sleep(0.1)
        mocker.patch.object(time, "ticks_ms", new=lambda: 0.1)
        mocker.patch.object(input, "page_value", new=lambda: PRESSED)
        time.sleep(0.1)
        mocker.patch.object(time, "ticks_ms", new=lambda: 0.2)
        mocker.patch.object(input, "page_value", new=lambda: RELEASED)

    assert input.entropy == 0

    t = threading.Thread(target=release)
    t.start()
    btn = input.wait_for_button(True)
    t.join()

>>>>>>> bd584316
    assert btn == BUTTON_PAGE
    assert input.entropy > 0
    krux.input.wdt.feed.assert_called()


def test_wait_for_button_waits_for_existing_press_to_release(mocker):
    mock_modules(mocker)
    import krux
    from krux.input import Input

    input = Input()
    mocker.patch.object(input.enter, "value", new=lambda: PRESSED)
    mocker.patch.object(input.page_prev, "value", new=lambda: RELEASED)

    def release():
        mocker.patch.object(time, "ticks_ms", new=lambda: 0)
        time.sleep(0.1)
        mocker.patch.object(time, "ticks_ms", new=lambda: 100)
        mocker.patch.object(input.page, "value", new=lambda: RELEASED)
        time.sleep(0.1)
        mocker.patch.object(time, "ticks_ms", new=lambda: 200)
        mocker.patch.object(input.enter, "value", new=lambda: PRESSED)
        time.sleep(0.1)
        mocker.patch.object(time, "ticks_ms", new=lambda: 300)
        mocker.patch.object(input.enter, "value", new=lambda: RELEASED)

    assert input.entropy == 0

    t = threading.Thread(target=release)
    t.start()
    btn = input.wait_for_button(True)
    t.join()

    assert btn == BUTTON_ENTER
    assert input.entropy > 0
    krux.input.wdt.feed.assert_called()


def test_wait_for_button_returns_when_nonblocking(mocker):
    mock_modules(mocker)
    import krux
    from krux.input import Input

    input = Input()
    mocker.patch.object(input.enter, "value", new=lambda: RELEASED)
    mocker.patch.object(input.page, "value", new=lambda: RELEASED)

    def time_control():
        mocker.patch.object(time, "ticks_ms", new=lambda: 0)
        time.sleep(1)
        mocker.patch.object(time, "ticks_ms", new=lambda: 1000)

    t = threading.Thread(target=time_control)
    t.start()
    btn = input.wait_for_button(False)
    t.join()

    assert btn is None
    krux.input.wdt.feed.assert_called()<|MERGE_RESOLUTION|>--- conflicted
+++ resolved
@@ -84,22 +84,6 @@
     input = Input()
     mocker.patch.object(input.enter, "value", new=lambda: RELEASED)
     mocker.patch.object(input.page, "value", new=lambda: RELEASED)
-<<<<<<< HEAD
-
-    def release():
-        time.sleep(1)
-        mocker.patch.object(input, "page_value", new=lambda: PRESSED)
-        time.sleep(1)
-        mocker.patch.object(input, "page_value", new=lambda: RELEASED)
-
-    assert input.entropy == 0
-
-    t = threading.Thread(target=release)
-    t.start()
-    btn = input.wait_for_button(True)
-    t.join()
-
-=======
     mocker.patch.object(input.page_prev, "value", new=lambda: RELEASED)
 
     def release():
@@ -118,7 +102,6 @@
     btn = input.wait_for_button(True)
     t.join()
 
->>>>>>> bd584316
     assert btn == BUTTON_PAGE
     assert input.entropy > 0
     krux.input.wdt.feed.assert_called()
