--- conflicted
+++ resolved
@@ -1,4 +1,3 @@
-<<<<<<< HEAD
 # Changelog 24.04.beta3 - October 9, 2023
 
 ## Changes
@@ -24,7 +23,7 @@
 ### Export Mnemonic Numbers
 To match the input options, export mnemonics as decimnal, hexadecimal or octal numbers
 
-=======
+
 # Version 23.09.1 - November 18, 2023
 This release contain bugfixes:
 
@@ -33,7 +32,6 @@
 QR code transcription helpers that highlight regions could crash on edges of some QR code sizes.
 
 Address navigation "previous" menu option wouldn't show correct number.
->>>>>>> a3042065
 
 # Version 23.09.0 - September 12, 2023
 After a long year, new features are finally coming out of beta and making their way into a stable release. Also @jreesun appointed @odudex as the new lead maintainer of the project.
