--- conflicted
+++ resolved
@@ -22,11 +22,7 @@
 
 [tool.poetry]
 name = "krux"
-<<<<<<< HEAD
 version = "24.09.beta15"
-=======
-version = "24.09.1"
->>>>>>> fdee14e4
 description = "Open-source signing device firmware for Bitcoin"
 authors = ["Jeff S <jeffreesun@protonmail.com>"]
 
