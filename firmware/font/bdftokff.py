--- conflicted
+++ resolved
@@ -49,7 +49,7 @@
 REF_DEVICES = [SMALL_FONT_REF, MID_FONT_REF, BIG_FONT_REF]
 
 SMALL_FONT_DEVICES_TO_COPY = ["cube"]
-MID_FONT_DEVICES_TO_COPY = ["bit", "yahboom", "wonder_mv", "yahboom_devkit"]
+MID_FONT_DEVICES_TO_COPY = ["bit", "yahboom", "wonder_mv", "wonder_k", "yahboom_devkit"]
 BIG_FONT_DEVICES_TO_COPY = []
 
 ALL_DEVICES = REF_DEVICES + SMALL_FONT_DEVICES_TO_COPY + MID_FONT_DEVICES_TO_COPY
@@ -156,17 +156,6 @@
         with open(filename, "w", encoding="utf-8", newline="\n") as save_file:
             save_file.write(unicode_str)
 
-<<<<<<< HEAD
-        # Also replace for bit, yahboom, wonder_mv, wonder_k, and yahboom_devkit
-        if font_name in (FONT16, WIDE16):
-            for project in [
-                "bit",
-                "yahboom",
-                "wonder_mv",
-                "wonder_k",
-                "yahboom_devkit",
-            ]:
-=======
         # Replace with 24 for every BIG_FONT_DEVICES_TO_COPY
         if font_name in (FONT24, WIDE24):
             for project in BIG_FONT_DEVICES_TO_COPY:
@@ -186,7 +175,6 @@
         # Replace with 16 for every MID_FONT_DEVICES_TO_COPY
         if font_name in (FONT16, WIDE16):
             for project in MID_FONT_DEVICES_TO_COPY:
->>>>>>> e30de478
                 filename = maixpy_path_start + project + maixpy_path_end
                 try:
                     with open(
