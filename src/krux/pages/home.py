# The MIT License (MIT)

# Copyright (c) 2021-2022 Krux contributors

# Permission is hereby granted, free of charge, to any person obtaining a copy
# of this software and associated documentation files (the "Software"), to deal
# in the Software without restriction, including without limitation the rights
# to use, copy, modify, merge, publish, distribute, sublicense, and/or sell
# copies of the Software, and to permit persons to whom the Software is
# furnished to do so, subject to the following conditions:

# The above copyright notice and this permission notice shall be included in
# all copies or substantial portions of the Software.

# THE SOFTWARE IS PROVIDED "AS IS", WITHOUT WARRANTY OF ANY KIND, EXPRESS OR
# IMPLIED, INCLUDING BUT NOT LIMITED TO THE WARRANTIES OF MERCHANTABILITY,
# FITNESS FOR A PARTICULAR PURPOSE AND NONINFRINGEMENT. IN NO EVENT SHALL THE
# AUTHORS OR COPYRIGHT HOLDERS BE LIABLE FOR ANY CLAIM, DAMAGES OR OTHER
# LIABILITY, WHETHER IN AN ACTION OF CONTRACT, TORT OR OTHERWISE, ARISING FROM,
# OUT OF OR IN CONNECTION WITH THE SOFTWARE OR THE USE OR OTHER DEALINGS IN
# THE SOFTWARE.
import binascii
import gc
import hashlib
import os
import lcd
<<<<<<< HEAD
from embit import bip39
from .metal_seed import TinySeed, Stackbit
=======
from embit.wordlists.bip39 import WORDLIST
>>>>>>> 904f4b53
from ..baseconv import base_encode
from ..display import DEFAULT_PADDING
from ..psbt import PSBTSigner
from ..qr import FORMAT_NONE, FORMAT_PMOFN
from ..wallet import Wallet, parse_address
from ..krux_settings import t
from . import Page, Menu, MENU_CONTINUE, MENU_EXIT
import qrcode


class Home(Page):
    """Home is the main menu page of the app"""

    def __init__(self, ctx):
        super().__init__(
            ctx,
            Menu(
                ctx,
                [
                    (t("Mnemonic"), self.mnemonic),
                    (t("Extended Public Key"), self.public_key),
                    (t("Wallet"), self.wallet),
                    (t("Scan Address"), self.scan_address),
                    (t("Sign"), self.sign),
                    (t("Shutdown"), self.shutdown),
                ],
            ),
        )

    def mnemonic(self):
        """Handler for the 'mnemonic' menu item"""
        submenu = Menu(
            self.ctx,
            [
                (t("Words"), self.display_mnemonic_words),
                (t("Plaintext QR"), self.display_standard_qr),
                (t("Compact SeedQR"), self.display_compact_qr),
<<<<<<< HEAD
                (t("Transcribe SeedQR"), self.transcribe_compact_qr),
                ("Stackbit 1248", self.stackbit),
                ("Tiny Seed", self.tiny_seed),
=======
>>>>>>> 904f4b53
                (t("Back"), lambda: MENU_EXIT),
            ],
        )
        submenu.run_loop()
        return MENU_CONTINUE

    def display_mnemonic_words(self):
        """Displays only the mnemonic words"""
        self.display_mnemonic(self.ctx.wallet.key.mnemonic)
        self.ctx.input.wait_for_button()

    def display_standard_qr(self):
        """Displays regular words QR code"""
        self.display_qr_codes(self.ctx.wallet.key.mnemonic, FORMAT_NONE, None)
        self.print_qr_prompt(self.ctx.wallet.key.mnemonic, FORMAT_NONE)

    def display_compact_qr(self):
<<<<<<< HEAD
        """Displays binary compact SeedQR code"""
        code, _ = self._binary_seed_qr()
        self.ctx.display.draw_qr_code(0, code, bright=False)
        self.ctx.input.wait_for_button()
        self.ctx.display.clear()
        if self.prompt(t("Print Seed QR?"), self.ctx.display.height() // 2):
            self.ctx.display.clear()
            self.ctx.display.draw_hcentered_text(
                "Printing Compact Seed QR ...", self.ctx.display.height() // 2
            )
            self.ctx.printer.print_qr_code(code)

    def transcribe_compact_qr(self):
=======
>>>>>>> 904f4b53
        """Disables touch and displays compact SeedQR code with grid to help drawing"""

        def draw_grided_qr(grid_size, qr_size):
            """Draws grided QR"""
            if grid_size:
                self.ctx.display.draw_qr_code(0, code, bright=True)
            else:
                self.ctx.display.draw_qr_code(0, code)
            grif_offset = self.ctx.display.width() % (qr_size + 2)
            grif_offset //= 2
            grid_pad = self.ctx.display.width() // (qr_size + 2)
            grif_offset += grid_pad
            for i in range(qr_size + 1):
                self.ctx.display.fill_rectangle(
                    grif_offset,
                    grif_offset + i * grid_pad,
                    qr_size * grid_pad + 1,
                    grid_size,
                    lcd.RED,
                )
                self.ctx.display.fill_rectangle(
                    grif_offset + i * grid_pad,
                    grif_offset,
                    grid_size,
                    qr_size * grid_pad + 1,
                    lcd.RED,
                )

        code, qr_size = self._binary_seed_qr()
        if self.ctx.input.touch is not None:
            self.ctx.display.draw_hcentered_text(
                t("Touch disabled for transcription.\nPress enter twice to leave."),
                self.ctx.display.qr_offset(),
                color=lcd.WHITE,
            )
        grid_size = 0
        draw_grided_qr(grid_size, qr_size)
        button = None
        while button != 0:
            button = self.ctx.input.wait_for_button()
            if button == 1:  # page
                grid_size += 1
                grid_size %= 5
                draw_grided_qr(grid_size, qr_size)
            if button == 2:  # page_prev
                grid_size -= 1
                grid_size %= 5
                draw_grided_qr(grid_size, qr_size)
        if self.ctx.printer is None:
            return
        self.ctx.display.clear()
        if self.prompt(t("Print to QR?"), self.ctx.display.height() // 2):
            self.ctx.display.clear()
            self.ctx.display.draw_hcentered_text(
                "Printing Compact Seed QR ...", self.ctx.display.height() // 2
            )
            self.ctx.printer.print_qr_code(code)

    def stackbit(self):
        """Displays which numbers 1248 user should punch on 1248 steel card"""
        stackbit = Stackbit(self.ctx)
        word_index = 1
        words = self.ctx.wallet.key.mnemonic.split(" ")

        while word_index < len(words):
            y_offset = 2 * self.ctx.display.font_height
            for _ in range(6):
                stackbit.export_1248(word_index, y_offset, words[word_index - 1])
                if self.ctx.display.height() > 240:
                    y_offset += 3 * self.ctx.display.font_height
                else:
                    y_offset += 5 + 2 * self.ctx.display.font_height
                word_index += 1
            if self.ctx.input.wait_for_button() == 2:
                if word_index > 12:
                    word_index -= 12
                else:
                    word_index = 1

            self.ctx.display.clear()

    def tiny_seed(self):
        """Displays the seed in Tiny Seed format"""
        tiny_seed = TinySeed(self.ctx)
        tiny_seed.export()

    def public_key(self):
        """Handler for the 'xpub' menu item"""
        zpub = "Zpub" if self.ctx.wallet.key.multisig else "zpub"
        for version in [None, self.ctx.wallet.key.network[zpub]]:
            self.ctx.display.clear()
            self.ctx.display.draw_centered_text(
                self.ctx.wallet.key.key_expression(version, pretty=True)
            )
            self.ctx.input.wait_for_button()
            xpub = self.ctx.wallet.key.key_expression(version)
            self.display_qr_codes(xpub, FORMAT_NONE, None)
            self.print_qr_prompt(xpub, FORMAT_NONE)
        return MENU_CONTINUE

    def wallet(self):
        """Handler for the 'wallet' menu item"""
        self.ctx.display.clear()
        if not self.ctx.wallet.is_loaded():
            self.ctx.display.draw_centered_text(t("Wallet not found."))
            if self.prompt(t("Load one?"), self.ctx.display.bottom_prompt_line):
                return self._load_wallet()
        else:
            self.display_wallet(self.ctx.wallet)
            wallet_data, qr_format = self.ctx.wallet.wallet_qr()
            self.print_qr_prompt(wallet_data, qr_format)
        return MENU_CONTINUE

    def _binary_seed_qr(self):
        binary_seed = self._to_compact_seed_qr(self.ctx.wallet.key.mnemonic)
        qr_size = 21 if len(binary_seed) == 16 else 25
        return qrcode.encode_to_string(binary_seed), qr_size

    def _to_compact_seed_qr(self, mnemonic):
        mnemonic = mnemonic.split(" ")
        checksum_bits = 8 if len(mnemonic) == 24 else 4
        indexes = [WORDLIST.index(word) for word in mnemonic]
        bitstring = "".join(["{:0>11}".format(bin(index)[2:]) for index in indexes])[
            :-checksum_bits
        ]
        return int(bitstring, 2).to_bytes((len(bitstring) + 7) // 8, "big")

    def _load_wallet(self):
        wallet_data, qr_format = self.capture_qr_code()
        if wallet_data is None:
            self.ctx.display.flash_text(t("Failed to load wallet"), lcd.RED)
            return MENU_CONTINUE

        try:
            wallet = Wallet(self.ctx.wallet.key)
            wallet.load(wallet_data, qr_format)
            self.ctx.display.clear()
            self.display_wallet(wallet, include_qr=False)
            if self.prompt(t("Load?"), self.ctx.display.bottom_prompt_line):
                self.ctx.wallet = wallet
                self.ctx.log.debug(
                    "Wallet descriptor: %s" % self.ctx.wallet.descriptor.to_string()
                )
                self.ctx.display.flash_text(t("Loaded wallet"))
        except Exception as e:
            self.ctx.log.exception("Exception occurred loading wallet")
            self.ctx.display.clear()
            self.ctx.display.draw_centered_text(
                t("Invalid wallet:\n%s") % repr(e), lcd.RED
            )
            self.ctx.input.wait_for_button()
        return MENU_CONTINUE

    def scan_address(self):
        """Handler for the 'scan address' menu item"""
        data, qr_format = self.capture_qr_code()
        if data is None or qr_format != FORMAT_NONE:
            self.ctx.display.flash_text(t("Failed to load address"), lcd.RED)
            return MENU_CONTINUE

        addr = None
        try:
            addr = parse_address(data)
        except:
            self.ctx.display.flash_text(t("Invalid address"), lcd.RED)
            return MENU_CONTINUE

        self.display_qr_codes(data, qr_format, title=addr)
        self.print_qr_prompt(data, qr_format)

        if self.ctx.wallet.is_loaded() or not self.ctx.wallet.is_multisig():
            self.ctx.display.clear()
            if not self.prompt(
                t("Check that address belongs to this wallet?"),
                self.ctx.display.height() // 2,
            ):
                return MENU_CONTINUE

            found = False
            num_checked = 0
            while not found:
                for recv_addr in self.ctx.wallet.receive_addresses(
                    num_checked, limit=20
                ):
                    self.ctx.display.clear()
                    self.ctx.display.draw_centered_text(
                        t("Checking receive address %d for match..") % num_checked
                    )

                    num_checked += 1

                    found = addr == recv_addr
                    if found:
                        break

                gc.collect()

                if not found:
                    self.ctx.display.clear()
                    self.ctx.display.draw_centered_text(
                        t("Checked %d receive addresses with no matches.") % num_checked
                    )
                    if not self.prompt(
                        t("Try more?"), self.ctx.display.bottom_prompt_line
                    ):
                        break

            self.ctx.display.clear()
            result_message = (
                t("%s\n\nis a valid receive address") % addr
                if found
                else t("%s\n\nwas NOT FOUND in the first %d receive addresses")
                % (addr, num_checked)
            )
            self.ctx.display.draw_centered_text(result_message)
            self.ctx.input.wait_for_button()
        return MENU_CONTINUE

    def sign(self):
        """Handler for the 'sign' menu item"""
        submenu = Menu(
            self.ctx,
            [
                (t("PSBT"), self.sign_psbt),
                (t("Message"), self.sign_message),
                (t("Back"), lambda: MENU_EXIT),
            ],
        )
        index, status = submenu.run_loop()
        if index == len(submenu.menu) - 1:
            return MENU_CONTINUE
        return status

    def sign_psbt(self):
        """Handler for the 'sign psbt' menu item"""
        if not self.ctx.wallet.is_loaded():
            self.ctx.display.draw_centered_text(
                t("WARNING:\nWallet not loaded.\n\nSome checks cannot be performed."),
                lcd.WHITE,
            )
            if not self.prompt(t("Proceed?"), self.ctx.display.bottom_prompt_line):
                return MENU_CONTINUE

        data, qr_format = (None, FORMAT_NONE)
        psbt_filename = None
        if self.ctx.sd_card is not None:
            try:
                psbt_filename = next(
                    filter(
                        lambda filename: filename.endswith(".psbt"),
                        os.listdir("/sd"),
                    )
                )
                self.ctx.display.clear()
                self.ctx.display.draw_hcentered_text(
                    t("Found PSBT on SD card:\n%s") % psbt_filename
                )
                if self.prompt(t("Load?"), self.ctx.display.bottom_prompt_line):
                    with open("/sd/%s" % psbt_filename, "rb") as psbt_file:
                        data = psbt_file.read()
            except:
                pass

        if data is None:
            data, qr_format = self.capture_qr_code()

        qr_format = FORMAT_PMOFN if qr_format == FORMAT_NONE else qr_format

        if data is None:
            self.ctx.display.flash_text(t("Failed to load PSBT"), lcd.RED)
            return MENU_CONTINUE

        self.ctx.display.clear()
        self.ctx.display.draw_centered_text(t("Loading.."))

        signer = PSBTSigner(self.ctx.wallet, data, qr_format)
        self.ctx.log.debug("Received PSBT: %s" % signer.psbt)

        outputs = signer.outputs()
        self.ctx.display.clear()
        self.ctx.display.draw_hcentered_text("\n \n".join(outputs))
        if self.prompt(t("Sign?"), self.ctx.display.bottom_prompt_line):
            signer.sign()
            self.ctx.log.debug("Signed PSBT: %s" % signer.psbt)
            if self.ctx.sd_card is not None:
                self.ctx.display.clear()
                if self.prompt(
                    t("Save PSBT to SD card?"), self.ctx.display.height() // 2
                ):
                    psbt_filename = "signed-%s" % (
                        psbt_filename if psbt_filename is not None else "psbt"
                    )
                    with open("/sd/%s" % psbt_filename, "wb") as psbt_file:
                        psbt_file.write(signer.psbt.serialize())
                    self.ctx.display.flash_text(
                        t("Saved PSBT to SD card:\n%s") % psbt_filename
                    )
            signed_psbt, qr_format = signer.psbt_qr()
            signer = None
            gc.collect()
            self.display_qr_codes(signed_psbt, qr_format)
            self.print_qr_prompt(signed_psbt, qr_format, width=45)
        return MENU_CONTINUE

    def sign_message(self):
        """Handler for the 'sign message' menu item"""
        data, qr_format = self.capture_qr_code()
        if data is None or qr_format != FORMAT_NONE:
            self.ctx.display.flash_text(t("Failed to load message"), lcd.RED)
            return MENU_CONTINUE

        data = data.encode() if isinstance(data, str) else data

        message_hash = None
        if len(data) == 32:
            # It's a sha256 hash already
            message_hash = data
        else:
            if len(data) == 64:
                # It may be a hex-encoded sha256 hash
                try:
                    message_hash = binascii.unhexlify(data)
                except:
                    pass
            if message_hash is None:
                # It's a message, so compute its sha256 hash
                message_hash = hashlib.sha256(data).digest()

        self.ctx.display.clear()
        self.ctx.display.draw_centered_text(
            t("SHA256:\n%s") % binascii.hexlify(message_hash).decode()
        )
        if not self.prompt(t("Sign?"), self.ctx.display.bottom_prompt_line):
            return MENU_CONTINUE

        sig = self.ctx.wallet.key.sign(message_hash).serialize()

        # Encode sig as base64 string
        encoded_sig = base_encode(sig, 64).decode()
        self.ctx.display.clear()
        self.ctx.display.draw_centered_text(t("Signature:\n\n%s") % encoded_sig)
        self.ctx.input.wait_for_button()

        if self.ctx.sd_card is not None:
            self.ctx.display.clear()
            if self.prompt(
                t("Save signature to SD card?"), self.ctx.display.height() // 2
            ):
                sig_filename = "signed-message.sig"
                with open("/sd/%s" % sig_filename, "wb") as sig_file:
                    sig_file.write(sig)
                self.ctx.display.flash_text(
                    t("Saved signature to SD card:\n%s") % sig_filename
                )

        self.display_qr_codes(encoded_sig, qr_format)
        self.print_qr_prompt(encoded_sig, qr_format)

        pubkey = binascii.hexlify(self.ctx.wallet.key.account.sec()).decode()
        self.ctx.display.clear()
        self.ctx.display.draw_centered_text(t("Public Key:\n\n%s") % pubkey)
        self.ctx.input.wait_for_button()
        self.display_qr_codes(pubkey, qr_format)
        self.print_qr_prompt(pubkey, qr_format)

        return MENU_CONTINUE

    def display_wallet(self, wallet, include_qr=True):
        """Displays a wallet, including its label and abbreviated xpubs.
        If include_qr is True, a QR code of the wallet will be shown
        which will contain the same data as was originally loaded, in
        the same QR format
        """
        about = wallet.label + "\n"
        if wallet.is_multisig():
            xpubs = []
            for i, xpub in enumerate(wallet.policy["cosigners"]):
                xpubs.append(
                    str(i + 1)
                    + ". "
                    + xpub[4:7]
                    + ".."
                    + xpub[len(xpub) - 3 : len(xpub)]
                )
            about += "\n".join(xpubs)
        else:
            xpub = wallet.key.xpub()
            about += xpub[4:7] + ".." + xpub[len(xpub) - 3 : len(xpub)]
        if include_qr:
            wallet_data, qr_format = wallet.wallet_qr()
            self.display_qr_codes(wallet_data, qr_format, title=about)
        else:
            self.ctx.display.draw_hcentered_text(about, offset_y=DEFAULT_PADDING)<|MERGE_RESOLUTION|>--- conflicted
+++ resolved
@@ -24,12 +24,8 @@
 import hashlib
 import os
 import lcd
-<<<<<<< HEAD
-from embit import bip39
 from .metal_seed import TinySeed, Stackbit
-=======
 from embit.wordlists.bip39 import WORDLIST
->>>>>>> 904f4b53
 from ..baseconv import base_encode
 from ..display import DEFAULT_PADDING
 from ..psbt import PSBTSigner
@@ -67,12 +63,8 @@
                 (t("Words"), self.display_mnemonic_words),
                 (t("Plaintext QR"), self.display_standard_qr),
                 (t("Compact SeedQR"), self.display_compact_qr),
-<<<<<<< HEAD
-                (t("Transcribe SeedQR"), self.transcribe_compact_qr),
                 ("Stackbit 1248", self.stackbit),
                 ("Tiny Seed", self.tiny_seed),
-=======
->>>>>>> 904f4b53
                 (t("Back"), lambda: MENU_EXIT),
             ],
         )
@@ -90,22 +82,6 @@
         self.print_qr_prompt(self.ctx.wallet.key.mnemonic, FORMAT_NONE)
 
     def display_compact_qr(self):
-<<<<<<< HEAD
-        """Displays binary compact SeedQR code"""
-        code, _ = self._binary_seed_qr()
-        self.ctx.display.draw_qr_code(0, code, bright=False)
-        self.ctx.input.wait_for_button()
-        self.ctx.display.clear()
-        if self.prompt(t("Print Seed QR?"), self.ctx.display.height() // 2):
-            self.ctx.display.clear()
-            self.ctx.display.draw_hcentered_text(
-                "Printing Compact Seed QR ...", self.ctx.display.height() // 2
-            )
-            self.ctx.printer.print_qr_code(code)
-
-    def transcribe_compact_qr(self):
-=======
->>>>>>> 904f4b53
         """Disables touch and displays compact SeedQR code with grid to help drawing"""
 
         def draw_grided_qr(grid_size, qr_size):
@@ -160,7 +136,7 @@
         if self.prompt(t("Print to QR?"), self.ctx.display.height() // 2):
             self.ctx.display.clear()
             self.ctx.display.draw_hcentered_text(
-                "Printing Compact Seed QR ...", self.ctx.display.height() // 2
+                t("Printing ..."), self.ctx.display.height() // 2
             )
             self.ctx.printer.print_qr_code(code)
 
