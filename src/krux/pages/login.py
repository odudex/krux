--- conflicted
+++ resolved
@@ -839,11 +839,6 @@
             + t("Version")
             + ": %s" % VERSION
         )
-<<<<<<< HEAD
-        # from ..encryption import test_aes_gcm
-        # test_aes_gcm()
-        self.display_qr_codes(title, FORMAT_NONE, msg, highlight_prefix=":")
-=======
         offset_x = 0
         width = 0
         if kboard.is_cube:
@@ -857,5 +852,4 @@
             width=width,
             highlight_prefix=":",
         )
->>>>>>> 0a9aa350
         return MENU_CONTINUE