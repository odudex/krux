--- conflicted
+++ resolved
@@ -35,14 +35,10 @@
 from ..key import Key, pick_final_word
 from ..wallet import Wallet
 from ..printers import create_printer
-<<<<<<< HEAD
-from ..i18n import t
-from ..sd_card import SDHandler
-=======
 from ..krux_settings import t
 from .stack_1248 import Stackbit
 from .tiny_seed import TinySeed, TinyScanner
->>>>>>> 10bba823
+from ..sd_card import SDHandler
 from . import (
     Page,
     Menu,
