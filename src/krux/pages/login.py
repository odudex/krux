--- conflicted
+++ resolved
@@ -152,15 +152,10 @@
         dice_entropy = DiceEntropy(self.ctx, d_20)
         captured_entropy = dice_entropy.new_key()
         if captured_entropy is not None:
-<<<<<<< HEAD
-            words = bip39.mnemonic_from_bytes(captured_entropy).split()
+            from embit.bip39 import mnemonic_from_bytes
+
+            words = mnemonic_from_bytes(captured_entropy).split()
             return self._load_key_from_words(words, new=True)
-=======
-            from embit.bip39 import mnemonic_from_bytes
-
-            words = mnemonic_from_bytes(captured_entropy).split()
-            return self._load_key_from_words(words)
->>>>>>> c5e03563
         return MENU_CONTINUE
 
     def new_key_from_snapshot(self):
@@ -194,49 +189,8 @@
                 self.ctx.display.draw_centered_text(t("Processing.."))
 
                 num_bytes = 16 if len_mnemonic == 12 else 32
-<<<<<<< HEAD
                 words = bip39.mnemonic_from_bytes(entropy_bytes[:num_bytes]).split()
-                return self._load_key_from_words(words, new=True)
-=======
-                entropy_mnemonic = mnemonic_from_bytes(entropy_bytes[:num_bytes])
-
-                # Double mnemonic check
-                if len_mnemonic == 48:
-                    from ..wallet import is_double_mnemonic
-
-                    if not is_double_mnemonic(entropy_mnemonic):
-                        from ..wdt import wdt
-                        import time
-                        from krux.bip39 import mnemonic_is_valid
-
-                        pre_t = time.ticks_ms()
-                        tries = 0
-
-                        # create two 12w mnemonic with the provided entropy
-                        first_12 = mnemonic_from_bytes(entropy_bytes[:16])
-                        second_entropy_mnemonic_int = int.from_bytes(
-                            entropy_bytes[16:32], "big"
-                        )
-                        double_mnemonic = False
-                        while not double_mnemonic:
-                            wdt.feed()
-                            tries += 1
-                            # increment the second mnemonic entropy
-                            second_entropy_mnemonic_int += 1
-                            second_12 = mnemonic_from_bytes(
-                                second_entropy_mnemonic_int.to_bytes(16, "big")
-                            )
-                            entropy_mnemonic = first_12 + " " + second_12
-                            double_mnemonic = mnemonic_is_valid(entropy_mnemonic)
-
-                        print(
-                            "Tries: %d" % tries,
-                            "/ %d" % (time.ticks_ms() - pre_t),
-                            "ms",
-                        )
-
-                return self._load_key_from_words(entropy_mnemonic.split())
->>>>>>> c5e03563
+                return self._load_key_from_words(words)
         return MENU_CONTINUE
 
     def _load_key_from_words(self, words, charset=LETTERS, new=False):
