--- conflicted
+++ resolved
@@ -104,24 +104,18 @@
 
         if key:
             self.ctx.display.clear()
-<<<<<<< HEAD
-            self.ctx.display.draw_hcentered_text(
-                t("Key") + ": " + key, highlight_prefix=":"
-            )
-=======
             offset_y = DEFAULT_PADDING
             self.ctx.display.draw_hcentered_text(
-                "{}: {}".format(t("Key"), key), offset_y
+                "{}: {}".format(t("Key"), key), offset_y, highlight_prefix=":"
             )
             if creating:
                 strength = self.key_strength(key)
                 offset_y += 2 * FONT_HEIGHT
                 color = theme.error_color if strength == t("Weak") else theme.fg_color
                 self.ctx.display.draw_hcentered_text(
-                    "{}: {}".format(t("Strength"), strength), offset_y, color
+                    "{}: {}".format(t("Strength"), strength), offset_y, color, highlight_prefix=":"
                 )
 
->>>>>>> e4420e63
             if self.prompt(
                 t("Proceed?"),
                 BOTTOM_PROMPT_LINE,
