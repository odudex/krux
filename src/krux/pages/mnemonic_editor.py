# The MIT License (MIT)

# Copyright (c) 2021-2024 Krux contributors

# Permission is hereby granted, free of charge, to any person obtaining a copy
# of this software and associated documentation files (the "Software"), to deal
# in the Software without restriction, including without limitation the rights
# to use, copy, modify, merge, publish, distribute, sublicense, and/or sell
# copies of the Software, and to permit persons to whom the Software is
# furnished to do so, subject to the following conditions:

# The above copyright notice and this permission notice shall be included in
# all copies or substantial portions of the Software.

# THE SOFTWARE IS PROVIDED "AS IS", WITHOUT WARRANTY OF ANY KIND, EXPRESS OR
# IMPLIED, INCLUDING BUT NOT LIMITED TO THE WARRANTIES OF MERCHANTABILITY,
# FITNESS FOR A PARTICULAR PURPOSE AND NONINFRINGEMENT. IN NO EVENT SHALL THE
# AUTHORS OR COPYRIGHT HOLDERS BE LIABLE FOR ANY CLAIM, DAMAGES OR OTHER
# LIABILITY, WHETHER IN AN ACTION OF CONTRACT, TORT OR OTHERWISE, ARISING FROM,
# OUT OF OR IN CONNECTION WITH THE SOFTWARE OR THE USE OR OTHER DEALINGS IN
# THE SOFTWARE.

from embit import bip39
from embit.wordlists.bip39 import WORDLIST
<<<<<<< HEAD
from . import Page, ESC_KEY, LETTERS, proceed_menu
from ..display import DEFAULT_PADDING, MINIMAL_PADDING, FONT_HEIGHT, NARROW_SCREEN_WITH, MINIMAL_DISPLAY
=======
from . import Page, ESC_KEY, LETTERS
from ..display import DEFAULT_PADDING, MINIMAL_PADDING, FONT_HEIGHT, NARROW_SCREEN_WITH
>>>>>>> 52671706
from ..krux_settings import t
from ..themes import theme
from ..input import BUTTON_TOUCH, BUTTON_ENTER, BUTTON_PAGE, BUTTON_PAGE_PREV
from ..key import Key

GO_INDEX = 25
ESC_INDEX = 24


class MnemonicEditor(Page):
    """Mnemonic Editor UI"""

    def __init__(self, ctx, mnemonic=None, new=False):
        super().__init__(ctx, None)
        self.ctx = ctx
        self.new_mnemonic = new
        self.valid_checksum = False
        self.initial_mnemonic = []
        self.current_mnemonic = []
        if mnemonic:
            self.initial_mnemonic = mnemonic.split(" ")
            self.current_mnemonic = self.initial_mnemonic.copy()
        self.mnemonic_length = len(self.current_mnemonic)
        self.header_offset = DEFAULT_PADDING
        self.search_ranges = {}
        self.narrow_screen = self.ctx.display.width() <= NARROW_SCREEN_WITH

    def compute_search_ranges(self, alt_wordlist=None):
        """Compute search ranges for the autocomplete and possible_letters functions"""
        if alt_wordlist:
            wordlist = alt_wordlist
        else:
            wordlist = WORDLIST
        search_ranges = {}
        i = 0
        while i < len(wordlist):
            start_word = wordlist[i]
            start_letter = start_word[0]
            j = i + 1
            while j < len(wordlist):
                end_word = wordlist[j]
                end_letter = end_word[0]
                if end_letter != start_letter:
                    search_ranges[start_letter] = (i, j)
                    i = j - 1
                    break
                j += 1
            if start_letter not in search_ranges:
                search_ranges[start_letter] = (i, j)
            i += 1
        self.search_ranges = search_ranges

    def autocomplete(self, prefix, alt_wordlist=None):
        """Autocomplete a word"""
        if alt_wordlist:
            wordlist = alt_wordlist
            self.compute_search_ranges(wordlist)
        else:
            wordlist = WORDLIST
        if len(prefix) > 0:
            letter = prefix[0]
            if letter not in self.search_ranges:
                return None
            start, stop = self.search_ranges[letter]
            matching_words = list(
                filter(
                    lambda word: word.startswith(prefix),
                    wordlist[start:stop],
                )
            )
            if len(matching_words) == 1:
                return matching_words[0]
        return None

    def possible_letters(self, prefix, alt_wordlist=None):
        """Possible next letters for a BIP39 word given a prefix"""
        if alt_wordlist:
            wordlist = alt_wordlist
            self.compute_search_ranges(wordlist)
        else:
            wordlist = WORDLIST
        if len(prefix) == 0:
            return self.search_ranges.keys()
        letter = prefix[0]
        if letter not in self.search_ranges:
            return ""
        start, stop = self.search_ranges[letter]
        return {
            word[len(prefix)]
            for word in wordlist[start:stop]
            if word.startswith(prefix) and len(word) > len(prefix)
        }

    def calculate_checksum(self):
        """Recalculate the checksum of the mnemonic"""
        if self.new_mnemonic:
            entropy = bip39.mnemonic_to_bytes(
                " ".join(self.current_mnemonic), ignore_checksum=True
            )
            self.current_mnemonic = bip39.mnemonic_from_bytes(entropy).split(" ")
            self.valid_checksum = True
        else:
            self.valid_checksum = bip39.mnemonic_is_valid(
                " ".join(self.current_mnemonic)
            )

    def _draw_header(self):
        """Draw current mnemonic words"""
        from ..wallet import is_double_mnemonic

        header = "BIP39" + " " + t("Mnemonic")
        mnemonic = " ".join(self.current_mnemonic)
        fingerprint=""
        if is_double_mnemonic(mnemonic):
            header += "*"
        if self.valid_checksum:
            fingerprint = Key.extract_fingerprint(mnemonic)
            if fingerprint:
                fingerprint = "\n" + fingerprint
                header += fingerprint
        self.ctx.display.clear()
        self.ctx.display.draw_hcentered_text(header, MINIMAL_PADDING)
        if fingerprint:
            self.ctx.display.draw_hcentered_text(
                fingerprint, MINIMAL_PADDING, theme.highlight_color
            )
        self.header_offset = MINIMAL_PADDING * 2 + (
            len(self.ctx.display.to_lines(header)) * FONT_HEIGHT
        )
        if MINIMAL_DISPLAY:
            self.header_offset -= MINIMAL_PADDING

    def _map_words(self, button_index=0, page=0):
        """Map words to the screen"""

        def word_color(index):
            if (
                index == self.mnemonic_length - 1
                and not self.new_mnemonic
                and not self.valid_checksum
            ):
                return theme.error_color
            if self.current_mnemonic[index] != self.initial_mnemonic[index]:
                return theme.highlight_color
            return theme.fg_color

        # Words occupy 75% of the screen
        word_v_padding = self.ctx.display.height() * 3 // 4
        word_v_padding //= 12

        if self.ctx.input.touch is not None:
            self.ctx.input.touch.clear_regions()
            self.ctx.input.touch.x_regions.append(0)
            self.ctx.input.touch.x_regions.append(self.ctx.display.width() // 2)
            self.ctx.input.touch.x_regions.append(self.ctx.display.width())
            if not self.ctx.input.buttons_active and self.mnemonic_length == 24:
                self.ctx.display.draw_vline(
                    self.ctx.display.width() // 2,
                    self.header_offset,
                    12 * word_v_padding,
                    theme.frame_color,
                )
            y_region = self.header_offset
            for _ in range(13):
                if not self.ctx.input.buttons_active:
                    self.ctx.display.draw_hline(
                        MINIMAL_PADDING,
                        y_region,
                        self.ctx.display.width() - 2 * MINIMAL_PADDING,
                        theme.frame_color,
                    )
                self.ctx.input.touch.y_regions.append(y_region)
                y_region += word_v_padding
            self.ctx.input.touch.y_regions.append(self.ctx.display.height())
        y_region = self.header_offset
        y_region += (word_v_padding - FONT_HEIGHT) // 2
        word_index = 0
        if self.narrow_screen or self.mnemonic_length == 12:
            x_padding = DEFAULT_PADDING
        else:
            x_padding = MINIMAL_PADDING
        while word_index < 12:
            paged_index = word_index + page * 12
            if word_index == button_index and self.ctx.input.buttons_active:
                self.ctx.display.draw_string(
                    x_padding,
                    y_region,
                    str(paged_index + 1) + "." + self.current_mnemonic[paged_index],
                    theme.bg_color,
                    word_color(paged_index),
                )
            else:
                self.ctx.display.draw_string(
                    x_padding,
                    y_region,
                    str(paged_index + 1) + "." + self.current_mnemonic[paged_index],
                    word_color(paged_index),
                )
            if self.mnemonic_length == 24 and not self.narrow_screen:
                if word_index + 12 == button_index and self.ctx.input.buttons_active:
                    self.ctx.display.draw_string(
                        MINIMAL_PADDING + self.ctx.display.width() // 2,
                        y_region,
                        str(word_index + 13)
                        + "."
                        + self.current_mnemonic[word_index + 12],
                        theme.bg_color,
                        word_color(word_index + 12),
                    )
                else:
                    self.ctx.display.draw_string(
                        MINIMAL_PADDING + self.ctx.display.width() // 2,
                        y_region,
                        str(word_index + 13)
                        + "."
                        + self.current_mnemonic[word_index + 12],
                        word_color(word_index + 12),
                    )
            word_index += 1
            y_region += word_v_padding

        if self.mnemonic_length == 24 and self.narrow_screen and page == 0:
            go_txt = "13-24"
        else:
            go_txt = t("Go")
        esc_txt = t("Esc")
        menu_index = None
        if self.ctx.input.buttons_active and button_index >= ESC_INDEX:
            menu_index = button_index - ESC_INDEX
        self.draw_proceed_menu(
            go_txt, esc_txt, y_region, menu_index, self.valid_checksum
        )

    def edit_word(self, index):
        """Edit a word"""
        word_txt = str(index + 1) + ". " + self.current_mnemonic[index]
        self.flash_text(word_txt)
        while True:
            self.compute_search_ranges()
            # if new and last word, lead input to a valid mnemonic
            if self.new_mnemonic and index == self.mnemonic_length - 1:
                from ..key import Key

                final_words = Key.get_final_word_candidates(self.current_mnemonic[:-1])
                word = self.capture_from_keypad(
                    t("Word %d") % (index + 1),
                    [LETTERS],
                    lambda x: self.autocomplete(x, final_words),
                    lambda x: self.possible_letters(x, final_words),
                )
            else:
                word = self.capture_from_keypad(
                    t("Word %d") % (index + 1),
                    [LETTERS],
                    self.autocomplete,
                    self.possible_letters,
                )
            if word == ESC_KEY:
                return None
            if word in WORDLIST:
                return word
            word = ""

    def edit(self):
        """Edit the mnemonic"""
        button_index = GO_INDEX  # start at "Go"
        self.calculate_checksum()
        page = 0
        while True:
            self.ctx.display.clear()
            self._draw_header()
            self._map_words(button_index, page)
            btn = self.ctx.input.wait_for_button()
            if btn == BUTTON_TOUCH:
                button_index = self.ctx.input.touch.current_index()
                if button_index < ESC_INDEX:
                    if self.mnemonic_length == 24 and button_index % 2 == 1:
                        button_index //= 2
                        button_index += 12
                    else:
                        button_index //= 2
                btn = BUTTON_ENTER
            if btn == BUTTON_ENTER:
                if button_index == GO_INDEX:
                    if self.mnemonic_length == 24 and self.narrow_screen and page == 0:
                        page = 1
                        continue
                    # Done
                    if self.valid_checksum:
                        break
                    continue
                if button_index == ESC_INDEX:
                    # Cancel
                    self.ctx.display.clear()
                    if self.prompt(t("Are you sure?"), self.ctx.display.height() // 2):
                        return None
                    continue
                new_word = self.edit_word(button_index + page * 12)
                if new_word is not None:
                    self.ctx.display.clear()
                    if self.prompt(
                        str(button_index + 1) + ".\n\n" + new_word + "\n\n",
                        self.ctx.display.height() // 2,
                    ):
                        self.current_mnemonic[button_index + page * 12] = new_word
                        self.calculate_checksum()
            elif btn == BUTTON_PAGE:
                button_index += 1
                if (
                    self.narrow_screen
                    and self.mnemonic_length == 24
                    and button_index == 12
                ) or (self.mnemonic_length == 12 and button_index == 12):
                    button_index += 12
                button_index %= 26
            elif btn == BUTTON_PAGE_PREV:
                button_index -= 1
                if (
                    self.narrow_screen
                    and self.mnemonic_length == 24
                    and button_index == 23
                ) or (self.mnemonic_length == 12 and button_index == 23):
                    button_index -= 12
                button_index %= 26

        return " ".join(self.current_mnemonic)<|MERGE_RESOLUTION|>--- conflicted
+++ resolved
@@ -22,13 +22,8 @@
 
 from embit import bip39
 from embit.wordlists.bip39 import WORDLIST
-<<<<<<< HEAD
-from . import Page, ESC_KEY, LETTERS, proceed_menu
-from ..display import DEFAULT_PADDING, MINIMAL_PADDING, FONT_HEIGHT, NARROW_SCREEN_WITH, MINIMAL_DISPLAY
-=======
 from . import Page, ESC_KEY, LETTERS
 from ..display import DEFAULT_PADDING, MINIMAL_PADDING, FONT_HEIGHT, NARROW_SCREEN_WITH
->>>>>>> 52671706
 from ..krux_settings import t
 from ..themes import theme
 from ..input import BUTTON_TOUCH, BUTTON_ENTER, BUTTON_PAGE, BUTTON_PAGE_PREV
