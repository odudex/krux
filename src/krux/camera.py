# The MIT License (MIT)

# Copyright (c) 2021-2022 Krux contributors

# Permission is hereby granted, free of charge, to any person obtaining a copy
# of this software and associated documentation files (the "Software"), to deal
# in the Software without restriction, including without limitation the rights
# to use, copy, modify, merge, publish, distribute, sublicense, and/or sell
# copies of the Software, and to permit persons to whom the Software is
# furnished to do so, subject to the following conditions:

# The above copyright notice and this permission notice shall be included in
# all copies or substantial portions of the Software.

# THE SOFTWARE IS PROVIDED "AS IS", WITHOUT WARRANTY OF ANY KIND, EXPRESS OR
# IMPLIED, INCLUDING BUT NOT LIMITED TO THE WARRANTIES OF MERCHANTABILITY,
# FITNESS FOR A PARTICULAR PURPOSE AND NONINFRINGEMENT. IN NO EVENT SHALL THE
# AUTHORS OR COPYRIGHT HOLDERS BE LIABLE FOR ANY CLAIM, DAMAGES OR OTHER
# LIABILITY, WHETHER IN AN ACTION OF CONTRACT, TORT OR OTHERWISE, ARISING FROM,
# OUT OF OR IN CONNECTION WITH THE SOFTWARE OR THE USE OR OTHER DEALINGS IN
# THE SOFTWARE.
import gc
import sensor
import lcd
import board
from .qr import QRPartParser
from .wdt import wdt

OV2640_ID = 0x2642  # Lenses, vertical flip - Bit
OV5642_ID = 0x5642  # Lenses, horizontal flip - Bit
OV7740_ID = 0x7742  # No lenses, no Flip - M5sitckV, Amigo
GC0328_ID = 0x9D  # Dock

class Camera:
    """Camera is a singleton interface for interacting with the device's camera"""

    def __init__(self):
        self.cam_id = None
<<<<<<< HEAD
=======
        self.antiglare_enabled = False
>>>>>>> 28e900c2
        self.initialize_sensor()

    def initialize_sensor(self, grayscale=False):
        """Initializes the camera"""
        sensor.reset(dual_buff=True)
        self.cam_id = sensor.get_id()
        if grayscale:
            sensor.set_pixformat(sensor.GRAYSCALE)
        else:
            sensor.set_pixformat(sensor.RGB565)
        if self.cam_id == OV5642_ID:
            # CIF mode will use central pixels and discard darker periphery
            sensor.set_framesize(sensor.CIF)
            sensor.set_hmirror(1)
        if self.cam_id == OV2640_ID:
            sensor.set_framesize(sensor.CIF)
            sensor.set_vflip(1)
        else:
            sensor.set_framesize(sensor.QVGA)
        if self.cam_id == OV7740_ID:
            self.config_ov_7740()
        sensor.skip_frames()

    def config_ov_7740(self):
        """Specialized config for OV7740 sensor"""
        # Allowed luminance thresholds:
        # luminance high threshold, default=0x78
        sensor.__write_reg(0x24, 0x70)  # pylint: disable=W0212
        # luminance low threshold, default=0x68
        sensor.__write_reg(0x25, 0x60)  # pylint: disable=W0212

        # Average-based sensing window definition
        # Ingnore periphery and measure luminance only on central area
        # Regions 1,2,3,4
        sensor.__write_reg(0x56, 0x0)  # pylint: disable=W0212
        # Regions 5,6,7,8
        sensor.__write_reg(0x57, 0b00111100)  # pylint: disable=W0212
        # Regions 9,10,11,12
        sensor.__write_reg(0x58, 0b00111100)  # pylint: disable=W0212
        # Regions 13,14,15,16
        sensor.__write_reg(0x59, 0x0)  # pylint: disable=W0212

<<<<<<< HEAD
    def capture_qr_code_loop(self, callback, x_offset=False):
=======
    def has_antiglare(self):
        """Returns whether the camera has anti-glare functionality"""
        return self.cam_id == OV7740_ID

    def enable_antiglare(self):
        """Enables anti-glare mode"""
        if self.cam_id == OV7740_ID:
            # luminance high level, default=0x78
            sensor.__write_reg(0x24, 0x38)  # pylint: disable=W0212
            # luminance low level, default=0x68
            sensor.__write_reg(0x25, 0x20)  # pylint: disable=W0212
            # Disable frame integrtation (night mode)
            sensor.__write_reg(0x15, 0x00)  # pylint: disable=W0212
            sensor.skip_frames()
            self.antiglare_enabled = True
            
    def disable_antiglare(self):
        """Disables anti-glare mode"""
        if self.cam_id == OV7740_ID:
            # luminance high level, default=0x78
            sensor.__write_reg(0x24, 0x70)  # pylint: disable=W0212
            # luminance low level, default=0x68
            sensor.__write_reg(0x25, 0x60)  # pylint: disable=W0212
            sensor.skip_frames()
            self.antiglare_enabled = False
            
    def capture_qr_code_loop(self, callback):
>>>>>>> 28e900c2
        """Captures either singular or animated QRs and parses their contents until
        all parts of the message have been captured. The part data are then ordered
        and assembled into one message and returned.
        """
        self.initialize_sensor()
        sensor.run(1)

        parser = QRPartParser()

        prev_parsed_count = 0
        new_part = False
        while True:
            wdt.feed()
            command = callback(parser.total_count(), parser.parsed_count(), new_part)
            if command == 1:
                break
<<<<<<< HEAD
            if command == 2:
                # luminance high level, default=0x78
                sensor.__write_reg(0x24, 0x38)  # pylint: disable=W0212
                # luminance low level, default=0x68
                sensor.__write_reg(0x25, 0x20)  # pylint: disable=W0212
                # Disable frame integrtation (night mode)
                sensor.__write_reg(0x15, 0x00)  # pylint: disable=W0212
                sensor.skip_frames()
            elif command == 3:
                # luminance high level, default=0x78
                sensor.__write_reg(0x24, 0x70)  # pylint: disable=W0212
                # luminance low level, default=0x68
                sensor.__write_reg(0x25, 0x60)  # pylint: disable=W0212
                sensor.skip_frames()

=======
>>>>>>> 28e900c2
            new_part = False

            img = sensor.snapshot()
            if self.cam_id in (OV2640_ID, OV5642_ID):
                img.lens_corr(strength=1.1, zoom=0.96)
            if self.cam_id == OV2640_ID:
                img.rotation_corr(z_rotation=180)
            res = img.find_qrcodes()
            if board.config["type"] == "m5stickv":
                img.lens_corr(strength=1.0, zoom=0.56)
<<<<<<< HEAD
            if x_offset:
                lcd.display(img, oft=(2, 40))  # 40 will centralize image in Amigo
            else:
                lcd.display(img)
=======
            lcd.display(img)
>>>>>>> 28e900c2
            if len(res) > 0:
                data = res[0].payload()

                parser.parse(data)

                if parser.parsed_count() > prev_parsed_count:
                    prev_parsed_count = parser.parsed_count()
                    new_part = True

            if parser.is_complete():
                break
        gc.collect()
        sensor.run(0)

        if parser.is_complete():
            return (parser.result(), parser.format)
        return (None, None)<|MERGE_RESOLUTION|>--- conflicted
+++ resolved
@@ -36,10 +36,7 @@
 
     def __init__(self):
         self.cam_id = None
-<<<<<<< HEAD
-=======
         self.antiglare_enabled = False
->>>>>>> 28e900c2
         self.initialize_sensor()
 
     def initialize_sensor(self, grayscale=False):
@@ -82,9 +79,6 @@
         # Regions 13,14,15,16
         sensor.__write_reg(0x59, 0x0)  # pylint: disable=W0212
 
-<<<<<<< HEAD
-    def capture_qr_code_loop(self, callback, x_offset=False):
-=======
     def has_antiglare(self):
         """Returns whether the camera has anti-glare functionality"""
         return self.cam_id == OV7740_ID
@@ -112,7 +106,6 @@
             self.antiglare_enabled = False
             
     def capture_qr_code_loop(self, callback):
->>>>>>> 28e900c2
         """Captures either singular or animated QRs and parses their contents until
         all parts of the message have been captured. The part data are then ordered
         and assembled into one message and returned.
@@ -129,24 +122,6 @@
             command = callback(parser.total_count(), parser.parsed_count(), new_part)
             if command == 1:
                 break
-<<<<<<< HEAD
-            if command == 2:
-                # luminance high level, default=0x78
-                sensor.__write_reg(0x24, 0x38)  # pylint: disable=W0212
-                # luminance low level, default=0x68
-                sensor.__write_reg(0x25, 0x20)  # pylint: disable=W0212
-                # Disable frame integrtation (night mode)
-                sensor.__write_reg(0x15, 0x00)  # pylint: disable=W0212
-                sensor.skip_frames()
-            elif command == 3:
-                # luminance high level, default=0x78
-                sensor.__write_reg(0x24, 0x70)  # pylint: disable=W0212
-                # luminance low level, default=0x68
-                sensor.__write_reg(0x25, 0x60)  # pylint: disable=W0212
-                sensor.skip_frames()
-
-=======
->>>>>>> 28e900c2
             new_part = False
 
             img = sensor.snapshot()
@@ -157,14 +132,7 @@
             res = img.find_qrcodes()
             if board.config["type"] == "m5stickv":
                 img.lens_corr(strength=1.0, zoom=0.56)
-<<<<<<< HEAD
-            if x_offset:
-                lcd.display(img, oft=(2, 40))  # 40 will centralize image in Amigo
-            else:
-                lcd.display(img)
-=======
             lcd.display(img)
->>>>>>> 28e900c2
             if len(res) > 0:
                 data = res[0].payload()
 
