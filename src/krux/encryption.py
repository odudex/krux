# The MIT License (MIT)

# Copyright (c) 2021-2024 Krux contributors

# Permission is hereby granted, free of charge, to any person obtaining a copy
# of this software and associated documentation files (the "Software"), to deal
# in the Software without restriction, including without limitation the rights
# to use, copy, modify, merge, publish, distribute, sublicense, and/or sell
# copies of the Software, and to permit persons to whom the Software is
# furnished to do so, subject to the following conditions:

# The above copyright notice and this permission notice shall be included in
# all copies or substantial portions of the Software.

# THE SOFTWARE IS PROVIDED "AS IS", WITHOUT WARRANTY OF ANY KIND, EXPRESS OR
# IMPLIED, INCLUDING BUT NOT LIMITED TO THE WARRANTIES OF MERCHANTABILITY,
# FITNESS FOR A PARTICULAR PURPOSE AND NONINFRINGEMENT. IN NO EVENT SHALL THE
# AUTHORS OR COPYRIGHT HOLDERS BE LIABLE FOR ANY CLAIM, DAMAGES OR OTHER
# LIABILITY, WHETHER IN AN ACTION OF CONTRACT, TORT OR OTHERWISE, ARISING FROM,
# OUT OF OR IN CONNECTION WITH THE SOFTWARE OR THE USE OR OTHER DEALINGS IN
# THE SOFTWARE.

try:
    import ujson as json
except ImportError:
    import json
import hashlib
import ucryptolib
from .baseconv import base_encode, base_decode
from .sd_card import SDHandler
from .krux_settings import Settings
from embit import bip39


MNEMONICS_FILE = "seeds.json"
FLASH_PATH = "/flash/"

# encryption versions are defined here
VERSIONS = {
    0: {
        "name": "AES-ECB",
        "mode": ucryptolib.MODE_ECB,
<<<<<<< HEAD
=======
        "cipher_cksum": True,
>>>>>>> 36cf8865
    },
    1: {
        "name": "AES-CBC",
        "mode": ucryptolib.MODE_CBC,
        "iv": 16,
<<<<<<< HEAD
=======
        "cipher_cksum": True,
>>>>>>> 36cf8865
    },
    2: {
        "name": "AES-ECB v2",
        "mode": ucryptolib.MODE_ECB,
        "pkcs_pad": True,
        "cksum": -4,
    },
    3: {
        "name": "AES-CBC v2",
        "mode": ucryptolib.MODE_CBC,
        "iv": 16,
        "pkcs_pad": True,
        "cksum": -4,
    },
    4: {
<<<<<<< HEAD
        "name": "AES-ECB v3",
        "mode": ucryptolib.MODE_ECB,
        "cksum": 3,
    },
    5: {
        "name": "AES-CBC v3",
        "mode": ucryptolib.MODE_CBC,
        "iv": 16,
        "cksum": 4,
=======
        "name": "AES-GCM",
        "mode": ucryptolib.MODE_GCM,
        "iv": 12,  # 12 bytes of IV - nonce
        "mac": 4,  # 4 bytes of MAC (validation tag)
>>>>>>> 36cf8865
    },
}
VERSION_NUMBERS = {v["name"]: k for k, v in VERSIONS.items()}

AES_BLOCK_SIZE = 16
QR_CODE_ITER_MULTIPLE = 10000


class AESCipher:
    """More than just a helper for AES encrypt/decrypt. Enforces krux encryption versions"""

    def __init__(self, key, salt, iterations):
        self.key = hashlib.pbkdf2_hmac(
            "sha256", key.encode(), salt.encode(), iterations
        )

    def encrypt(self, plain, version, i_vector=None):
        """AES encrypt according to krux rules defined by version, returns bytes"""
        mode = VERSIONS[version]["mode"]
<<<<<<< HEAD
        v_cksum = VERSIONS[version].get("cksum", 0)
        v_pkcs_pad = VERSIONS[version].get("pkcs_pad", False)
        v_iv = VERSIONS[version].get("iv", 0)

        prefix, suffix = b"", b""
        plain = plain.encode("latin-1") if isinstance(plain, str) else plain
        if v_cksum:
            cksum = hashlib.sha256(plain).digest()[: abs(v_cksum)]
            if v_cksum < 0:
                plain += cksum
            else:
                suffix += cksum
            del cksum
        plain = pad(plain, pkcs_pad=v_pkcs_pad)
=======
        prefix = b""
        plain = raw.encode("latin-1") if isinstance(raw, str) else raw
        if VERSIONS[version].get("cipher_cksum", False):
            plain += hashlib.sha256(plain).digest()[:AES_BLOCK_SIZE]
        if VERSIONS[version].get("pkcs_pad", False):
            plain = pad(plain, pkcs_pad=VERSIONS[version]["pkcs_pad"])
>>>>>>> 36cf8865
        if mode == ucryptolib.MODE_ECB:
            unique_blocks = len(
                set((plain[x : x + 16] for x in range(0, len(plain), 16)))
            )
            if unique_blocks != len(plain) // 16:
                raise ValueError("Duplicate blocks in ECB mode")
<<<<<<< HEAD
        if v_iv:
            if not (isinstance(i_vector, bytes) and len(i_vector) == v_iv):
                raise ValueError("Wrong IV length")
        else:
            if i_vector:
                raise ValueError("IV is not required")
=======
        iv_len = 0
        iv_len = VERSIONS[version].get("iv", 0)
        if iv_len > 0:
            if not (isinstance(i_vector, bytes) and len(i_vector) == iv_len):
                raise ValueError("wrong IV length")
        elif i_vector:
            raise ValueError("IV is not required")
        
>>>>>>> 36cf8865
        if i_vector:
            encryptor = ucryptolib.aes(self.key, mode, i_vector)
        else:
            encryptor = ucryptolib.aes(self.key, mode)
        encrypted = encryptor.encrypt(plain)
        if i_vector:
            prefix += i_vector
<<<<<<< HEAD
        return prefix + encrypted + suffix
=======
        cksum_len = VERSIONS[version].get("cksum", 0)
        if cksum_len > 0:
            cksum = hashlib.sha256(plain).digest()[:cksum_len]
            return prefix + encrypted + cksum
        mac_len = VERSIONS[version].get("mac", 0)
        if mac_len > 0:
            mac = encryptor.digest()[: mac_len]
            return prefix + encrypted + mac
        return prefix + encrypted
>>>>>>> 36cf8865

    def decrypt(self, payload, version):
        """AES Decrypt according to krux rules defined by version, returns bytes"""
        mode = VERSIONS[version]["mode"]
<<<<<<< HEAD
        v_cksum = VERSIONS[version].get("cksum", 0)
        v_pkcs_pad = VERSIONS[version].get("pkcs_pad", False)
        v_iv = VERSIONS[version].get("iv", 0)

        cksum = None
        if v_cksum > 0:
            cksum = payload[-v_cksum:]
            payload = payload[:-v_cksum]
        if not v_iv:
            decryptor = ucryptolib.aes(self.key, mode)
        else:
            if len(payload) < AES_BLOCK_SIZE + v_iv:
                raise ValueError("Missing IV")
            decryptor = ucryptolib.aes(self.key, mode, payload[:v_iv])
            payload = payload[v_iv:]
        decrypted = decryptor.decrypt(payload)
        if v_cksum:
            decrypted = unpad(decrypted, pkcs_pad=v_pkcs_pad)
            if v_cksum < 0:
                cksum = decrypted[v_cksum:]
                decrypted = decrypted[:v_cksum]
            if hashlib.sha256(decrypted).digest()[: abs(v_cksum)] != cksum:
=======
        iv_len = VERSIONS[version].get("iv", 0)
        if iv_len == 0:
            decryptor = ucryptolib.aes(self.key, mode)
        else:
            iv = payload[:iv_len]
            if len(payload) < AES_BLOCK_SIZE + iv_len:
                raise ValueError("Missing IV")
            decryptor = ucryptolib.aes(self.key, mode, iv)
        mac_len = VERSIONS[version].get("mac", 0)
        mac = payload[-mac_len:]  # mac = tag
        cksum_len = VERSIONS[version].get("cksum", 0)
        suffix_len = mac_len + cksum_len
        encrypted = payload[iv_len:-suffix_len]
        decrypted = decryptor.decrypt(encrypted)
        if mac_len > 0:
            try:
                decryptor.verify(mac)
            except:
>>>>>>> 36cf8865
                return None
            return decrypted
        if VERSIONS[version].get("cipher_cksum", False):
            cksum = decrypted[-AES_BLOCK_SIZE:]
            decrypted = decrypted[:-AES_BLOCK_SIZE]
            if hashlib.sha256(decrypted).digest()[:AES_BLOCK_SIZE] == cksum:
                return decrypted
            return None
        if cksum_len:
            cksum = payload[-cksum_len:]
            if hashlib.sha256(decrypted).digest()[: cksum_len] == cksum:
                return decrypted
        return None


def pad(some_bytes, pkcs_pad=False):
    """Pads some_bytes to AES block size of 16 bytes, returns bytes"""
    len_padding = (16 - len(some_bytes) % 16) % 16
    if pkcs_pad:
        if len_padding == 0:
            len_padding = 16
        return some_bytes + (len_padding).to_bytes(1, "big") * len_padding
    return some_bytes + b"\x00" * len_padding


def unpad(some_bytes, pkcs_pad=False):
    """Strips padding from some_bytes, returns bytes"""
    if pkcs_pad:
        len_padding = some_bytes[-1]
        return some_bytes[:-len_padding]
    stripped = some_bytes.replace(b"\x00", b"")
    if 0 < len(some_bytes) - len(stripped) < 16:
        return stripped
    return some_bytes


class MnemonicStorage:
    """Handler of stored encrypted seeds"""

    def __init__(self) -> None:
        self.stored = {}
        self.stored_sd = {}
        try:
            with SDHandler() as sd:
                self.stored_sd = json.loads(sd.read(MNEMONICS_FILE))
        except:
            pass
        try:
            with open(FLASH_PATH + MNEMONICS_FILE, "r") as f:
                self.stored = json.loads(f.read())
        except:
            pass

    def list_mnemonics(self, sd_card=False):
        """List all seeds stored on a file"""
        mnemonic_ids = []
        source = self.stored_sd if sd_card else self.stored
        for mnemonic_id in source:
            mnemonic_ids.append(mnemonic_id)
        return mnemonic_ids

    def decrypt(self, key, mnemonic_id, sd_card=False):
        """Decrypt a selected encrypted mnemonic from a file"""
        try:
            if sd_card:
                encrypted_data = self.stored_sd.get(mnemonic_id)["data"]
                iterations = self.stored_sd.get(mnemonic_id)["key_iterations"]
                version = self.stored_sd.get(mnemonic_id)["version"]
            else:
                encrypted_data = self.stored.get(mnemonic_id)["data"]
                iterations = self.stored.get(mnemonic_id)["key_iterations"]
                version = self.stored.get(mnemonic_id)["version"]
        except:
            return None
        data = base_decode(encrypted_data, 64)
        decryptor = AESCipher(key, mnemonic_id, iterations)
        decrypted = decryptor.decrypt(data, version)
        if VERSIONS[version].get("cksum", 0):
            return bip39.mnemonic_from_bytes(decrypted)
        # Data validation
        mnemonic_data = decrypted[:-AES_BLOCK_SIZE]
        cksum = decrypted[-AES_BLOCK_SIZE:]
        if hashlib.sha256(mnemonic_data).digest()[:16] == cksum:
            return bip39.mnemonic_from_bytes(mnemonic_data)
        try:  # Deprecated, but supported for decryption
            words = unpad(decrypted).decode()
        except:
            words = None
        return words

    def store_encrypted(self, key, mnemonic_id, mnemonic, sd_card=False, i_vector=None):
        """Saves the encrypted mnemonic on a file, returns True if successful"""
        encryptor = AESCipher(key, mnemonic_id, Settings().encryption.pbkdf2_iterations)
        version = VERSION_NUMBERS[Settings().encryption.version]
        plain = bip39.mnemonic_to_bytes(mnemonic)
<<<<<<< HEAD
        if VERSIONS[version].get("cksum", 0) == 0:
            plain += hashlib.sha256(plain).digest()[:16]
=======
>>>>>>> 36cf8865
        encrypted = encryptor.encrypt(plain, version, i_vector)
        encrypted = base_encode(encrypted, 64).decode()
        mnemonics = {}
        if sd_card:
            # load current MNEMONICS_FILE
            try:
                with SDHandler() as sd:
                    contents = sd.read(MNEMONICS_FILE)
                    orig_len = len(contents)
                    mnemonics = json.loads(contents)
            except:
                orig_len = 0

            # save the new MNEMONICS_FILE
            try:
                with SDHandler() as sd:
                    mnemonics[mnemonic_id] = {}
                    mnemonics[mnemonic_id]["version"] = version
                    mnemonics[mnemonic_id][
                        "key_iterations"
                    ] = Settings().encryption.pbkdf2_iterations
                    mnemonics[mnemonic_id]["data"] = encrypted
                    contents = json.dumps(mnemonics)
                    # pad contents to orig_len to avoid abandoned bytes on sdcard
                    if len(contents) < orig_len:
                        contents += " " * (orig_len - len(contents))
                    sd.write(MNEMONICS_FILE, contents)
            except:
                return False
        else:
            try:
                # load current MNEMONICS_FILE
                with open(FLASH_PATH + MNEMONICS_FILE, "r") as f:
                    mnemonics = json.loads(f.read())
            except:
                pass
            try:
                # save the new MNEMONICS_FILE
                with open(FLASH_PATH + MNEMONICS_FILE, "w") as f:
                    mnemonics[mnemonic_id] = {}
                    mnemonics[mnemonic_id]["version"] = version
                    mnemonics[mnemonic_id][
                        "key_iterations"
                    ] = Settings().encryption.pbkdf2_iterations
                    mnemonics[mnemonic_id]["data"] = encrypted
                    f.write(json.dumps(mnemonics))
            except:
                return False
        return True

    def del_mnemonic(self, mnemonic_id, sd_card=False):
        """Remove an entry from encrypted mnemonics file"""
        if sd_card:
            self.stored_sd.pop(mnemonic_id)
            with SDHandler() as sd:
                orig_len = len(sd.read(MNEMONICS_FILE))
                contents = json.dumps(self.stored_sd)
                # pad contents to orig_len to avoid abandoned bytes on sdcard
                if len(contents) < orig_len:
                    contents += " " * (orig_len - len(contents))
                sd.write(MNEMONICS_FILE, contents)
        else:
            self.stored.pop(mnemonic_id)
            with open(FLASH_PATH + MNEMONICS_FILE, "w") as f:
                f.write(json.dumps(self.stored))


class EncryptedQRCode:
    """Creates and decrypts encrypted mnemonic QR codes"""

    def __init__(self) -> None:
        self.mnemonic_id = None
        self.version = VERSION_NUMBERS[Settings().encryption.version]
        self.iterations = Settings().encryption.pbkdf2_iterations
        self.encrypted_data = None

    def create(self, key, mnemonic_id, mnemonic, i_vector=None):
        """encrypted mnemonic QR codes"""
        iterations = (
            Settings().encryption.pbkdf2_iterations // QR_CODE_ITER_MULTIPLE
        ) * QR_CODE_ITER_MULTIPLE
        version = VERSION_NUMBERS[Settings().encryption.version]
        encryptor = AESCipher(key, mnemonic_id, iterations)
        bytes_to_encrypt = bip39.mnemonic_to_bytes(mnemonic)
<<<<<<< HEAD
        if VERSIONS[version].get("cksum", 0) == 0:
            bytes_to_encrypt += hashlib.sha256(bytes_to_encrypt).digest()[:16]
=======
>>>>>>> 36cf8865
        bytes_encrypted = encryptor.encrypt(bytes_to_encrypt, version, i_vector)
        return kef_encode(mnemonic_id, version, iterations, bytes_encrypted)

    def public_data(self, data):
        """Parse and returns encrypted mnemonic QR codes public data"""
        try:
            (self.mnemonic_id, self.version, self.iterations, self.encrypted_data) = (
                kef_decode(data)
            )
            version_name = VERSIONS[self.version]["name"]
        except:
            return None

        return "\n".join(
            [
                "Encrypted QR Code:",
                "ID: " + self.mnemonic_id,
                "Version: " + version_name,
                "Key iter.: " + str(self.iterations),
            ]
        )

    def decrypt(self, key):
        """Decrypts encrypted mnemonic QR codes"""
        decryptor = AESCipher(key, self.mnemonic_id, self.iterations)
<<<<<<< HEAD
        decrypted_data = decryptor.decrypt(self.encrypted_data, self.version)
        if VERSIONS[self.version].get("cksum", 0):
            mnemonic_data = decrypted_data
        else:
            # Data validation:
            mnemonic_data = decrypted_data[:-AES_BLOCK_SIZE]
            cksum = decrypted_data[-AES_BLOCK_SIZE:]
            if hashlib.sha256(mnemonic_data).digest()[:16] != cksum:
                return None
        return mnemonic_data
=======
        return decryptor.decrypt(self.encrypted_data, self.version)
        # if decrypted_data is None:
        #     return None
        # if not VERSIONS[self.version].get("cipher_cksum", False):
        #     return decrypted_data
        # # Data validation:
        # mnemonic_data = decrypted_data[:-AES_BLOCK_SIZE]
        # cksum = decrypted_data[-AES_BLOCK_SIZE:]
        # if hashlib.sha256(mnemonic_data).digest()[:16] != cksum:
        #     return None
        # return mnemonic_data
>>>>>>> 36cf8865


def kef_encode(id_, version, iterations, payload):
    """
    encodes inputs into krux_encryption_format, returns bytes
    """
    try:
        assert 0 <= len(id_.encode()) <= 255
    except:
        raise ValueError("Invalid ID")

    try:
        assert 0 <= version <= 255 and version in VERSIONS
    except:
        raise ValueError("Invalid version")

    try:
        assert isinstance(iterations, int)
        if iterations % 10000 == 0:
            iterations = iterations // 10000
            assert 1 <= iterations <= 10000 * 10000
        else:
            assert 10000 < iterations < 2**24
    except:
        raise ValueError("Invalid iterations")

<<<<<<< HEAD
    extra = VERSIONS[version].get("iv", 0)
    if VERSIONS[version].get("cksum", 0) <= 0:
        extra += 0
    else:
        extra += VERSIONS[version]["cksum"]
    if not isinstance(payload, bytes):
        raise ValueError("Payload is not bytes")
    if (len(payload) - extra) % 16 != 0:
        raise ValueError("Ciphertext is not aligned")
    if (len(payload) - extra) // 16 < 1:
=======
    iv_len = VERSIONS[version].get("iv", 0)
    mac_len = VERSIONS[version].get("mac", 0)
    cksum_len = VERSIONS[version].get("cksum", 0)
    suffix_len = mac_len + cksum_len
    if not isinstance(ciphertext, bytes):
        raise ValueError("Ciphertext is not bytes")
    if len(ciphertext[iv_len:-suffix_len]) % 16 != 0:
        raise ValueError("Ciphertext is not aligned")
    if len(ciphertext) // 16 < 1:
>>>>>>> 36cf8865
        raise ValueError("Ciphertext is too short")

    return b"".join(
        [
            len(id_).to_bytes(1, "big"),
            id_.encode(),
            version.to_bytes(1, "big"),
            int(iterations).to_bytes(3, "big"),
            payload,
        ]
    )


def kef_decode(kef_bytes):
    """
    decodes krux_encryption_format bytes, returns tuple of parsed values
    """
    len_id = kef_bytes[0]
    try:
        id_ = kef_bytes[1 : 1 + len_id].decode()
    except:
        raise ValueError("Invalid ID encoding")
    version = kef_bytes[1 + len_id]
    kef_iterations = int.from_bytes(kef_bytes[2 + len_id : 5 + len_id], "big")
    if kef_iterations <= 10000:
        iterations = kef_iterations * 10000
    else:
        iterations = kef_iterations
    payload = kef_bytes[len_id + 5 :]
    if len(payload) % 16 != 0:
        raise ValueError("Ciphertext is not aligned")
    if len(payload) // 16 < 2:
        raise ValueError("Ciphertext is too short")
    return (id_, version, iterations, payload)<|MERGE_RESOLUTION|>--- conflicted
+++ resolved
@@ -40,19 +40,11 @@
     0: {
         "name": "AES-ECB",
         "mode": ucryptolib.MODE_ECB,
-<<<<<<< HEAD
-=======
-        "cipher_cksum": True,
->>>>>>> 36cf8865
     },
     1: {
         "name": "AES-CBC",
         "mode": ucryptolib.MODE_CBC,
         "iv": 16,
-<<<<<<< HEAD
-=======
-        "cipher_cksum": True,
->>>>>>> 36cf8865
     },
     2: {
         "name": "AES-ECB v2",
@@ -68,7 +60,6 @@
         "cksum": -4,
     },
     4: {
-<<<<<<< HEAD
         "name": "AES-ECB v3",
         "mode": ucryptolib.MODE_ECB,
         "cksum": 3,
@@ -78,12 +69,12 @@
         "mode": ucryptolib.MODE_CBC,
         "iv": 16,
         "cksum": 4,
-=======
+    },
+    6: {
         "name": "AES-GCM",
         "mode": ucryptolib.MODE_GCM,
         "iv": 12,  # 12 bytes of IV - nonce
         "mac": 4,  # 4 bytes of MAC (validation tag)
->>>>>>> 36cf8865
     },
 }
 VERSION_NUMBERS = {v["name"]: k for k, v in VERSIONS.items()}
@@ -103,14 +94,14 @@
     def encrypt(self, plain, version, i_vector=None):
         """AES encrypt according to krux rules defined by version, returns bytes"""
         mode = VERSIONS[version]["mode"]
-<<<<<<< HEAD
+        v_iv = VERSIONS[version].get("iv", 0)
+        v_pkcs_pad = VERSIONS[version].get("pkcs_pad", False)
         v_cksum = VERSIONS[version].get("cksum", 0)
-        v_pkcs_pad = VERSIONS[version].get("pkcs_pad", False)
-        v_iv = VERSIONS[version].get("iv", 0)
-
+        v_mac = VERSIONS[version].get("mac", 0)
         prefix, suffix = b"", b""
+
         plain = plain.encode("latin-1") if isinstance(plain, str) else plain
-        if v_cksum:
+        if v_cksum != 0:
             cksum = hashlib.sha256(plain).digest()[: abs(v_cksum)]
             if v_cksum < 0:
                 plain += cksum
@@ -118,65 +109,34 @@
                 suffix += cksum
             del cksum
         plain = pad(plain, pkcs_pad=v_pkcs_pad)
-=======
-        prefix = b""
-        plain = raw.encode("latin-1") if isinstance(raw, str) else raw
-        if VERSIONS[version].get("cipher_cksum", False):
-            plain += hashlib.sha256(plain).digest()[:AES_BLOCK_SIZE]
-        if VERSIONS[version].get("pkcs_pad", False):
-            plain = pad(plain, pkcs_pad=VERSIONS[version]["pkcs_pad"])
->>>>>>> 36cf8865
         if mode == ucryptolib.MODE_ECB:
             unique_blocks = len(
                 set((plain[x : x + 16] for x in range(0, len(plain), 16)))
             )
             if unique_blocks != len(plain) // 16:
                 raise ValueError("Duplicate blocks in ECB mode")
-<<<<<<< HEAD
-        if v_iv:
+        if v_iv > 0:
             if not (isinstance(i_vector, bytes) and len(i_vector) == v_iv):
                 raise ValueError("Wrong IV length")
-        else:
-            if i_vector:
-                raise ValueError("IV is not required")
-=======
-        iv_len = 0
-        iv_len = VERSIONS[version].get("iv", 0)
-        if iv_len > 0:
-            if not (isinstance(i_vector, bytes) and len(i_vector) == iv_len):
-                raise ValueError("wrong IV length")
         elif i_vector:
             raise ValueError("IV is not required")
-        
->>>>>>> 36cf8865
         if i_vector:
             encryptor = ucryptolib.aes(self.key, mode, i_vector)
+            prefix += i_vector
         else:
             encryptor = ucryptolib.aes(self.key, mode)
         encrypted = encryptor.encrypt(plain)
-        if i_vector:
-            prefix += i_vector
-<<<<<<< HEAD
+        if v_mac > 0:
+            suffix += encryptor.digest()[:v_mac]
         return prefix + encrypted + suffix
-=======
-        cksum_len = VERSIONS[version].get("cksum", 0)
-        if cksum_len > 0:
-            cksum = hashlib.sha256(plain).digest()[:cksum_len]
-            return prefix + encrypted + cksum
-        mac_len = VERSIONS[version].get("mac", 0)
-        if mac_len > 0:
-            mac = encryptor.digest()[: mac_len]
-            return prefix + encrypted + mac
-        return prefix + encrypted
->>>>>>> 36cf8865
 
     def decrypt(self, payload, version):
         """AES Decrypt according to krux rules defined by version, returns bytes"""
         mode = VERSIONS[version]["mode"]
-<<<<<<< HEAD
+        v_iv = VERSIONS[version].get("iv", 0)
+        v_pkcs_pad = VERSIONS[version].get("pkcs_pad", False)
         v_cksum = VERSIONS[version].get("cksum", 0)
-        v_pkcs_pad = VERSIONS[version].get("pkcs_pad", False)
-        v_iv = VERSIONS[version].get("iv", 0)
+        v_mac = VERSIONS[version].get("mac", 0)
 
         cksum = None
         if v_cksum > 0:
@@ -189,46 +149,24 @@
                 raise ValueError("Missing IV")
             decryptor = ucryptolib.aes(self.key, mode, payload[:v_iv])
             payload = payload[v_iv:]
+        if v_mac > 0:
+            mac = payload[-mac:]  # mac = tag
+            payload = payload[:-v_mac]
         decrypted = decryptor.decrypt(payload)
-        if v_cksum:
-            decrypted = unpad(decrypted, pkcs_pad=v_pkcs_pad)
-            if v_cksum < 0:
-                cksum = decrypted[v_cksum:]
-                decrypted = decrypted[:v_cksum]
-            if hashlib.sha256(decrypted).digest()[: abs(v_cksum)] != cksum:
-=======
-        iv_len = VERSIONS[version].get("iv", 0)
-        if iv_len == 0:
-            decryptor = ucryptolib.aes(self.key, mode)
-        else:
-            iv = payload[:iv_len]
-            if len(payload) < AES_BLOCK_SIZE + iv_len:
-                raise ValueError("Missing IV")
-            decryptor = ucryptolib.aes(self.key, mode, iv)
-        mac_len = VERSIONS[version].get("mac", 0)
-        mac = payload[-mac_len:]  # mac = tag
-        cksum_len = VERSIONS[version].get("cksum", 0)
-        suffix_len = mac_len + cksum_len
-        encrypted = payload[iv_len:-suffix_len]
-        decrypted = decryptor.decrypt(encrypted)
-        if mac_len > 0:
+        if v_mac > 0:
             try:
                 decryptor.verify(mac)
             except:
->>>>>>> 36cf8865
                 return None
-            return decrypted
-        if VERSIONS[version].get("cipher_cksum", False):
-            cksum = decrypted[-AES_BLOCK_SIZE:]
-            decrypted = decrypted[:-AES_BLOCK_SIZE]
-            if hashlib.sha256(decrypted).digest()[:AES_BLOCK_SIZE] == cksum:
-                return decrypted
-            return None
-        if cksum_len:
-            cksum = payload[-cksum_len:]
-            if hashlib.sha256(decrypted).digest()[: cksum_len] == cksum:
-                return decrypted
-        return None
+        if v_cksum != 0 or v_mac != 0:
+            decrypted = unpad(decrypted, pkcs_pad=v_pkcs_pad)
+        if v_cksum < 0:
+            cksum = decrypted[v_cksum:]
+            decrypted = decrypted[:v_cksum]
+        if v_cksum != 0:
+            if hashlib.sha256(decrypted).digest()[: abs(v_cksum)] != cksum:
+                return None
+        return decrypted
 
 
 def pad(some_bytes, pkcs_pad=False):
@@ -311,11 +249,8 @@
         encryptor = AESCipher(key, mnemonic_id, Settings().encryption.pbkdf2_iterations)
         version = VERSION_NUMBERS[Settings().encryption.version]
         plain = bip39.mnemonic_to_bytes(mnemonic)
-<<<<<<< HEAD
         if VERSIONS[version].get("cksum", 0) == 0:
             plain += hashlib.sha256(plain).digest()[:16]
-=======
->>>>>>> 36cf8865
         encrypted = encryptor.encrypt(plain, version, i_vector)
         encrypted = base_encode(encrypted, 64).decode()
         mnemonics = {}
@@ -400,11 +335,8 @@
         version = VERSION_NUMBERS[Settings().encryption.version]
         encryptor = AESCipher(key, mnemonic_id, iterations)
         bytes_to_encrypt = bip39.mnemonic_to_bytes(mnemonic)
-<<<<<<< HEAD
         if VERSIONS[version].get("cksum", 0) == 0:
             bytes_to_encrypt += hashlib.sha256(bytes_to_encrypt).digest()[:16]
-=======
->>>>>>> 36cf8865
         bytes_encrypted = encryptor.encrypt(bytes_to_encrypt, version, i_vector)
         return kef_encode(mnemonic_id, version, iterations, bytes_encrypted)
 
@@ -430,7 +362,6 @@
     def decrypt(self, key):
         """Decrypts encrypted mnemonic QR codes"""
         decryptor = AESCipher(key, self.mnemonic_id, self.iterations)
-<<<<<<< HEAD
         decrypted_data = decryptor.decrypt(self.encrypted_data, self.version)
         if VERSIONS[self.version].get("cksum", 0):
             mnemonic_data = decrypted_data
@@ -441,19 +372,6 @@
             if hashlib.sha256(mnemonic_data).digest()[:16] != cksum:
                 return None
         return mnemonic_data
-=======
-        return decryptor.decrypt(self.encrypted_data, self.version)
-        # if decrypted_data is None:
-        #     return None
-        # if not VERSIONS[self.version].get("cipher_cksum", False):
-        #     return decrypted_data
-        # # Data validation:
-        # mnemonic_data = decrypted_data[:-AES_BLOCK_SIZE]
-        # cksum = decrypted_data[-AES_BLOCK_SIZE:]
-        # if hashlib.sha256(mnemonic_data).digest()[:16] != cksum:
-        #     return None
-        # return mnemonic_data
->>>>>>> 36cf8865
 
 
 def kef_encode(id_, version, iterations, payload):
@@ -480,7 +398,6 @@
     except:
         raise ValueError("Invalid iterations")
 
-<<<<<<< HEAD
     extra = VERSIONS[version].get("iv", 0)
     if VERSIONS[version].get("cksum", 0) <= 0:
         extra += 0
@@ -491,17 +408,6 @@
     if (len(payload) - extra) % 16 != 0:
         raise ValueError("Ciphertext is not aligned")
     if (len(payload) - extra) // 16 < 1:
-=======
-    iv_len = VERSIONS[version].get("iv", 0)
-    mac_len = VERSIONS[version].get("mac", 0)
-    cksum_len = VERSIONS[version].get("cksum", 0)
-    suffix_len = mac_len + cksum_len
-    if not isinstance(ciphertext, bytes):
-        raise ValueError("Ciphertext is not bytes")
-    if len(ciphertext[iv_len:-suffix_len]) % 16 != 0:
-        raise ValueError("Ciphertext is not aligned")
-    if len(ciphertext) // 16 < 1:
->>>>>>> 36cf8865
         raise ValueError("Ciphertext is too short")
 
     return b"".join(
