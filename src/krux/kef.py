# The MIT License (MIT)

# Copyright (c) 2021-2025 Krux contributors

# Permission is hereby granted, free of charge, to any person obtaining a copy
# of this software and associated documentation files (the "Software"), to deal
# in the Software without restriction, including without limitation the rights
# to use, copy, modify, merge, publish, distribute, sublicense, and/or sell
# copies of the Software, and to permit persons to whom the Software is
# furnished to do so, subject to the following conditions:

# The above copyright notice and this permission notice shall be included in
# all copies or substantial portions of the Software.

# THE SOFTWARE IS PROVIDED "AS IS", WITHOUT WARRANTY OF ANY KIND, EXPRESS OR
# IMPLIED, INCLUDING BUT NOT LIMITED TO THE WARRANTIES OF MERCHANTABILITY,
# FITNESS FOR A PARTICULAR PURPOSE AND NONINFRINGEMENT. IN NO EVENT SHALL THE
# AUTHORS OR COPYRIGHT HOLDERS BE LIABLE FOR ANY CLAIM, DAMAGES OR OTHER
# LIABILITY, WHETHER IN AN ACTION OF CONTRACT, TORT OR OTHERWISE, ARISING FROM,
# OUT OF OR IN CONNECTION WITH THE SOFTWARE OR THE USE OR OTHER DEALINGS IN
# THE SOFTWARE.

import ucryptolib
import hashlib


# KEF: AES, MODEs VERSIONS, MODE_NUMBERS, and MODE_IVS are defined here
#  to disable a MODE: set its value to None
#  to disable a VERSION: set its value to None
AES = ucryptolib.aes
MODE_ECB = ucryptolib.MODE_ECB
MODE_CBC = ucryptolib.MODE_CBC
MODE_CTR = None  # ucryptolib.MODE_CTR
MODE_GCM = ucryptolib.MODE_GCM
VERSIONS = {
    0: {
        "name": "AES-ECB",
        "mode": MODE_ECB,
        "auth": -16,
    },
    1: {
        "name": "AES-CBC",
        "mode": MODE_CBC,
        "auth": -16,
    },
    2: {
        "name": "AES-GCM",
        "mode": MODE_GCM,
        "pkcs_pad": None,
        "auth": 4,
    },
    3: {
        "name": "AES-ECB v2",
        "mode": MODE_ECB,
        "auth": 3,
    },
    4: {
        "name": "AES-CBC v2",
        "mode": MODE_CBC,
        "auth": 4,
    },
    5: {
        "name": "AES-ECB +p",
        "mode": MODE_ECB,
        "pkcs_pad": True,
        "auth": -4,
    },
    6: {
        "name": "AES-CBC +p",
        "mode": MODE_CBC,
        "pkcs_pad": True,
        "auth": -4,
    },
    7: {
        "name": "AES-GCM +c",
        "mode": MODE_GCM,
        "pkcs_pad": None,
        "auth": 4,
        "compress": True,
    },
    8: {
        "name": "AES-ECB +c",
        "mode": MODE_ECB,
        "pkcs_pad": True,
        "auth": -4,
        "compress": True,
    },
    9: {
        "name": "AES-CBC +c",
        "mode": MODE_CBC,
        "pkcs_pad": True,
        "auth": -4,
        "compress": True,
    },
    10: {
        "name": "AES-CTR",
        "mode": MODE_CTR,
        "pkcs_pad": None,
        "auth": 4,
    },
    11: {
        "name": "AES-CTR +c",
        "mode": MODE_CTR,
        "pkcs_pad": None,
        "auth": -4,
        "compress": True,
    },
}
MODE_NUMBERS = {
    "AES-ECB": MODE_ECB,
    "AES-CBC": MODE_CBC,
    "AES-CTR": MODE_CTR,
    "AES-GCM": MODE_GCM,
}
MODE_IVS = {
    MODE_CBC: 16,
    MODE_CTR: 12,
    MODE_GCM: 12,
}

AES_BLOCK_SIZE = 16


class Cipher:
    """More than just a helper for AES encrypt/decrypt. Enforces KEF VERSIONS rules"""

    def __init__(self, key, salt, iterations):
        key = key if isinstance(key, bytes) else key.encode()
        salt = salt if isinstance(salt, bytes) else salt.encode()
        self._key = hashlib.pbkdf2_hmac("sha256", key, salt, iterations)

    def encrypt(self, plain, version, iv=b"", fail_unsafe=True):
        """AES encrypt according to KEF rules defined by version, returns payload bytes"""
        mode = VERSIONS[version]["mode"]
        v_iv = MODE_IVS.get(mode, 0)
        v_pkcs_pad = VERSIONS[version].get("pkcs_pad", False)
        v_auth = VERSIONS[version].get("auth", 0)
        v_compress = VERSIONS[version].get("compress", False)
        auth = b""

        if not isinstance(plain, bytes):
            raise TypeError("Plaintext is not bytes")

        # for versions that compress
        if v_compress:
            plain = _deflate(plain)

        # fail: post-encryption appended "auth" with unfaithful-padding breaks decryption
        if fail_unsafe and v_pkcs_pad is False and v_auth > 0 and plain[-1] == 0x00:
            raise ValueError("Cannot validate decryption for this plaintext")

        # for modes that don't have authentication, KEF uses 2 forms of sha256
        if v_auth != 0 and mode in (MODE_ECB, MODE_CBC, MODE_CTR):
            if v_auth > 0:
                # unencrypted (public) auth: hash the plaintext w/ self._key
                auth = hashlib.sha256(plain + self._key).digest()[:v_auth]
            elif v_auth < 0:
                # encrypted auth: hash only the plaintext
                auth = hashlib.sha256(plain).digest()[:-v_auth]

                # fail: same case as above if auth bytes have NUL suffix
                if fail_unsafe and v_pkcs_pad is False and auth[-1] == 0x00:
                    raise ValueError("Cannot validate decryption for this plaintext")
                plain += auth
                auth = b""

        # some modes need to pad to AES 16-byte blocks
        if v_pkcs_pad is True or v_pkcs_pad is False:
            plain = _pad(plain, pkcs_pad=v_pkcs_pad)

        # fail to encrypt in modes where it is known unsafe
        if fail_unsafe and mode == MODE_ECB:
            unique_blocks = len(
                set((plain[x : x + 16] for x in range(0, len(plain), 16)))
            )
            if unique_blocks != len(plain) // 16:
                raise ValueError("Duplicate blocks in ECB mode")

        # setup the encryptor (checking for modes that need initialization-vector)
        if v_iv > 0:
            if not (isinstance(iv, bytes) and len(iv) == v_iv):
                raise ValueError("Wrong IV length")
        elif iv:
            raise ValueError("IV is not required")
        if iv:
            if mode == MODE_CTR:
                encryptor = AES(self._key, mode, nonce=iv)
            else:
                encryptor = AES(self._key, mode, iv)
        else:
            encryptor = AES(self._key, mode)
            iv = b""

        # encrypt the plaintext
        encrypted = encryptor.encrypt(plain)

        # for modes that do have inherent authentication, use it
        if mode == MODE_GCM:
            auth = encryptor.digest()[:v_auth]

        return iv + encrypted + auth

    def decrypt(self, payload, version):
        """AES Decrypt according to KEF rules defined by version, returns plaintext bytes"""
        mode = VERSIONS[version]["mode"]
        v_iv = MODE_IVS.get(mode, 0)
        v_pkcs_pad = VERSIONS[version].get("pkcs_pad", False)
        v_auth = VERSIONS[version].get("auth", 0)
        v_compress = VERSIONS[version].get("compress", False)

        # validate payload size early
        min_payload = 1 if mode in (MODE_CTR, MODE_GCM) else AES_BLOCK_SIZE
        min_payload += min(0, v_auth) + v_iv
        if len(payload) <= min_payload:
            raise ValueError("Invalid Payload")

        # setup decryptor (pulling initialization-vector from payload if necessary)
        if not v_iv:
            decryptor = AES(self._key, mode)
        else:
            if mode == MODE_CTR:
                decryptor = AES(self._key, mode, nonce=payload[:v_iv])
            else:
                decryptor = AES(self._key, mode, payload[:v_iv])
            payload = payload[v_iv:]

        # remove authentication from payload if suffixed to ciphertext
        auth = None
        if v_auth > 0:
            auth = payload[-v_auth:]
            payload = payload[:-v_auth]

        # decrypt the ciphertext
        decrypted = decryptor.decrypt(payload)

        # if authentication added (inherent or added by KEF for ECB/CBC)
        # then: unpad and validate via embeded authentication bytes
        # else: let caller deal with unpad and auth
        if v_auth != 0:
            try:
                decrypted = self._authenticate(
                    decrypted, decryptor, auth, mode, v_auth, v_pkcs_pad
                )
            except:
                decrypted = None

        # for versions that compress
        if decrypted and v_compress:
            decrypted = _reinflate(decrypted)

        return decrypted

    def _authenticate(self, decrypted, aes_object, auth, mode, v_auth, v_pkcs_pad):
        if not (
            isinstance(decrypted, bytes)
            # TODO check aes_object
            and (isinstance(auth, bytes) or auth is None)
            and mode in MODE_NUMBERS.values()
            and (isinstance(v_auth, int) and -32 <= v_auth <= 32)
            and (v_pkcs_pad is True or v_pkcs_pad is False or v_pkcs_pad is None)
        ):
            raise ValueError("Invalid call to ._authenticate()")

        # some modes need to unpad
        if v_pkcs_pad in (False, True):
            decrypted = _unpad(decrypted, pkcs_pad=v_pkcs_pad)

        if v_auth < 0:
            # auth was added to plaintext
            auth = decrypted[v_auth:]
            decrypted = decrypted[:v_auth]

        # versions that have built-in authentication use their own
        if mode == MODE_GCM:
            try:
                aes_object.verify(auth)
                return decrypted
            except:
                return None

        # versions that don't have built-in authentication use 2 forms of sha256
        max_attempts = 1
        if v_pkcs_pad is False:
            # NUL padding is imperfect, still attempt to authenticate -- up to a limit...
            # ... of abs(v_auth) + 2 times (ie: auth is all 0x00 + plaintext ends 2 * 0x00)
            max_attempts = abs(v_auth) + 2

        for _ in range(max_attempts):
            if v_auth > 0:
                # for unencrypted (public) auth > 0: hash the decrypted w/ self._key
                cksum = hashlib.sha256(decrypted + self._key).digest()[:v_auth]
            else:
                # for encrypted auth < 0: hash only the decrypted
                cksum = hashlib.sha256(decrypted).digest()[:-v_auth]
            if cksum == auth:
                return decrypted

            if v_auth < 0:
                # for next attempt, assume auth had NUL stripped by unpad()
                decrypted += auth[:1]
                auth = auth[1:] + b"\x00"
            elif v_auth > 0:
                # for next attempt, assume plaintext had NUL stripped by unpad()
                decrypted += b"\x00"
        return None


def suggest_versions(plaintext, mode_name):
    """Suggests a krux encryption version based on plaintext and preferred mode"""

    small_thresh = 32  # if len(plaintext) <= small_thresh: it is small
    big_thresh = 120  # if len(plaintext) >= big_thresh: it is big

    # gather metrics on plaintext
    if not isinstance(plaintext, (bytes, str)):
        raise TypeError("Plaintext is not bytes or str")
    p_length = len(plaintext)
    unique_blocks = len(set((plaintext[x : x + 16] for x in range(0, p_length, 16))))
    p_duplicates = bool(unique_blocks < p_length / 16)
    if isinstance(plaintext, bytes):
        p_nul_suffix = bool(plaintext[-1] == 0x00)
    else:
        p_nul_suffix = bool(plaintext.encode()[-1] == 0x00)

    candidates = []
    for version, values in VERSIONS.items():
        # strategy: eliminate bad choices of versions
        # TODO: explore a strategy that cuts to the best one right away

        if values is None or values["mode"] is None:
            continue

        # never use a version that is not the correct mode
        if values["mode"] != MODE_NUMBERS[mode_name]:
            continue
        v_compress = values.get("compress", False)
        v_auth = values.get("auth", 0)
        v_pkcs_pad = values.get("pkcs_pad", False)

        # never use non-compressed ECB when plaintext has duplicate blocks
        if p_duplicates and mode_name == "AES-ECB" and not v_compress:
            continue

        # never use v1 versions since v2 is smaller
        if mode_name in ("AES-ECB", "AES-CBC") and v_auth == -16:
            continue

        # based on plaintext size
        if p_length <= small_thresh:
            # except unsafe ECB text...
            if mode_name == "AES-ECB" and p_duplicates:
                pass
            else:
                # ...never use pkcs when it's small and can keep it small
                if v_pkcs_pad is True and not p_nul_suffix:
                    continue
                # ...and never compress
                if v_compress:
                    continue
        else:
            # never use non-safe padding for not-small plaintext
            if v_pkcs_pad is False:
                continue

            # except unsafe ECB text...
            if mode_name == "AES-ECB" and p_duplicates:
                pass
            elif p_length < big_thresh:
                # ...never use compressed for not-big plaintext
                if v_compress:
                    continue
            else:
                # never use non-compressed for big plaintext
                if not v_compress:
                    continue

        # never use a version with unsafe padding if plaintext ends 0x00
        if p_nul_suffix and v_pkcs_pad is False:
            continue

        candidates.append(version)
    return candidates


def wrap(id_, version, iterations, payload):
    """
    Wraps inputs into KEF Encryption Format envelope, returns bytes
    """

    try:
        # when wrapping, be tolerant about id_ as bytes or str
        id_ = id_ if isinstance(id_, bytes) else id_.encode()
        assert 0 <= len(id_) <= 255
        len_id = len(id_).to_bytes(1, "big")
    except:
        raise ValueError("Invalid ID")

    try:
        assert 0 <= version <= 255
        assert VERSIONS[version] is not None
        assert VERSIONS[version]["mode"] is not None
    except:
        raise ValueError("Invalid version")

    try:
        assert isinstance(iterations, int)
        if iterations % 10000 == 0:
            iterations = iterations // 10000
            assert 1 <= iterations <= 10000 * 10000
        else:
            assert 10000 < iterations < 2**24
        iterations = iterations.to_bytes(3, "big")
    except:
        raise ValueError("Invalid iterations")

    extra = MODE_IVS.get(VERSIONS[version]["mode"], 0)
    if VERSIONS[version].get("auth", 0) > 0:
        extra += VERSIONS[version]["auth"]
    if not isinstance(payload, bytes):
        raise ValueError("Payload is not bytes")
    if VERSIONS[version].get("pkcs_pad", False) in (True, False):
        if (len(payload) - extra) % 16 != 0:
            raise ValueError("Ciphertext is not aligned")
        if (len(payload) - extra) // 16 < 1:
            raise ValueError("Ciphertext is too short")

    version = version.to_bytes(1, "big")
    return b"".join([len_id, id_, version, iterations, payload])


def unwrap(kef_bytes):
    """
    Unwraps KEF Encryption Format bytes, returns tuple of parsed values
    """
    len_id = kef_bytes[0]
<<<<<<< HEAD
    try:
        # out-of-order reading to validate version early
        version = kef_bytes[1 + len_id]
        assert VERSIONS[version] and VERSIONS[version]["mode"] is not None
=======

    try:
        # out-of-order reading to validate version early
        version = kef_bytes[1 + len_id]
        assert VERSIONS[version] is not None
        assert VERSIONS[version]["mode"] is not None
>>>>>>> c3de0504
    except:
        raise ValueError("Invalid format")

    # When unwrapping, be strict returning id_ as bytes
    id_ = kef_bytes[1 : 1 + len_id]

    kef_iterations = int.from_bytes(kef_bytes[2 + len_id : 5 + len_id], "big")
    if kef_iterations <= 10000:
        iterations = kef_iterations * 10000
    else:
        iterations = kef_iterations

    payload = kef_bytes[len_id + 5 :]
    extra = MODE_IVS.get(VERSIONS[version]["mode"], 0)
    if VERSIONS[version].get("auth", 0) > 0:
        extra += VERSIONS[version]["auth"]
    if VERSIONS[version].get("pkcs_pad", False) in (True, False):
        if (len(payload) - extra) % 16 != 0:
            raise ValueError("Ciphertext is not aligned")
        if (len(payload) - extra) // 16 < 1:
            raise ValueError("Ciphertext is too short")

    return (id_, version, iterations, payload)


def _pad(some_bytes, pkcs_pad):
    """
    Pads some_bytes to AES block size of 16 bytes, returns bytes
    pkcs_pad: False=NUL-pad, True=PKCS#7-pad, None=no-pad
    """
    if pkcs_pad is None:
        return some_bytes
    len_padding = (AES_BLOCK_SIZE - len(some_bytes) % AES_BLOCK_SIZE) % AES_BLOCK_SIZE
    if pkcs_pad is True:
        if len_padding == 0:
            len_padding = AES_BLOCK_SIZE
        return some_bytes + (len_padding).to_bytes(1, "big") * len_padding
    if pkcs_pad is False:
        return some_bytes + b"\x00" * len_padding
    raise TypeError("pkcs_pad is not (None, True, False)")


def _unpad(some_bytes, pkcs_pad):
    """
    Strips padding from some_bytes, returns bytes
    pkcs_pad: False=NUL-pad, True=PKCS#7-pad, None=no-pad
    """
    if pkcs_pad is None:
        return some_bytes
    if pkcs_pad is True:
        len_padding = some_bytes[-1]
        return some_bytes[:-len_padding]
    if pkcs_pad is False:
        return some_bytes.rstrip(b"\x00")
    raise TypeError("pkcs_pad is not in (None, True, False)")


def _deflate(data):
    """Compresses the given data using deflate module"""
    import io
    import deflate

    try:
        stream = io.BytesIO()
        with deflate.DeflateIO(stream) as d:
            d.write(data)
        return stream.getvalue()
    except:
        raise ValueError("Error compressing")


def _reinflate(data):
    """Decompresses the given data using deflate module"""
    import io
    import deflate

    try:
        with deflate.DeflateIO(io.BytesIO(data)) as d:
            return d.read()
    except:
        raise ValueError("Error decompressing")<|MERGE_RESOLUTION|>--- conflicted
+++ resolved
@@ -433,19 +433,12 @@
     Unwraps KEF Encryption Format bytes, returns tuple of parsed values
     """
     len_id = kef_bytes[0]
-<<<<<<< HEAD
-    try:
-        # out-of-order reading to validate version early
-        version = kef_bytes[1 + len_id]
-        assert VERSIONS[version] and VERSIONS[version]["mode"] is not None
-=======
 
     try:
         # out-of-order reading to validate version early
         version = kef_bytes[1 + len_id]
         assert VERSIONS[version] is not None
         assert VERSIONS[version]["mode"] is not None
->>>>>>> c3de0504
     except:
         raise ValueError("Invalid format")
 
