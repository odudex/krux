# The MIT License (MIT)

# Copyright (c) 2021-2022 Krux contributors

# Permission is hereby granted, free of charge, to any person obtaining a copy
# of this software and associated documentation files (the "Software"), to deal
# in the Software without restriction, including without limitation the rights
# to use, copy, modify, merge, publish, distribute, sublicense, and/or sell
# copies of the Software, and to permit persons to whom the Software is
# furnished to do so, subject to the following conditions:

# The above copyright notice and this permission notice shall be included in
# all copies or substantial portions of the Software.

# THE SOFTWARE IS PROVIDED "AS IS", WITHOUT WARRANTY OF ANY KIND, EXPRESS OR
# IMPLIED, INCLUDING BUT NOT LIMITED TO THE WARRANTIES OF MERCHANTABILITY,
# FITNESS FOR A PARTICULAR PURPOSE AND NONINFRINGEMENT. IN NO EVENT SHALL THE
# AUTHORS OR COPYRIGHT HOLDERS BE LIABLE FOR ANY CLAIM, DAMAGES OR OTHER
# LIABILITY, WHETHER IN AN ACTION OF CONTRACT, TORT OR OTHERWISE, ARISING FROM,
# OUT OF OR IN CONNECTION WITH THE SOFTWARE OR THE USE OR OTHER DEALINGS IN
# THE SOFTWARE.
import machine
import sys
import board

# https://github.com/m5stack/M5StickC/blob/0527606d9e56c956ab17b278c25e3d07d7664f5e/src/AXP192.cpp#L20
MAX_BATTERY_MV = 4200
# https://github.com/m5stack/M5StickC/blob/0527606d9e56c956ab17b278c25e3d07d7664f5e/src/AXP192.cpp#L56
MIN_BATTERY_MV = 3000

class PowerManager:
    """PowerManager is a singleton interface for controlling the device's power management unit"""

    def __init__(self):
        self.pmu = None
        if board.config["type"].startswith("amigo"):
            try:
                from pmu import axp173

                self.pmu = axp173()
                self.pmu.enablePMICSleepMode(False)
                # Amigo already have a dedicated reset button
                # Will only enable button checking when in sleep mode
            except:
                pass
        else:
            try:
                from pmu import axp192

                self.pmu = axp192()
                self.pmu.enablePMICSleepMode(True)
            except:
                pass
    
    def has_battery(self):
        """Returns if the device has a battery"""
        try:
            assert int(self.pmu.getVbatVoltage()) > 0
        except:
            return False
        return True

    def battery_charge_remaining(self):
        """Returns the state of charge of the device's battery"""
        mv = int(self.pmu.getVbatVoltage())
        if board.config["type"].startswith("amigo"):
            return max(0, (mv - 3394.102415024943) / 416.73204356)
        elif board.config["type"] == "m5stickv":
            return max(0, (mv - 3131.427782118631) / 790.56172897)
        return max(0, ((mv - MIN_BATTERY_MV) / (MAX_BATTERY_MV - MIN_BATTERY_MV)))

<<<<<<< HEAD
    def is_battery_charging(self):
        """Returns if the device is connected to the USB port"""
        if not self.has_battery():
            return False
        return int(self.pmu.getUSBVoltage()) > 0

=======
>>>>>>> eb67c457
    def shutdown(self):
        """Shuts down the device"""
        if self.pmu is not None:
            # Enable button checking before shutdown
            self.pmu.enablePMICSleepMode(True)
            self.pmu.setEnterSleepMode()
        machine.reset()
        sys.exit()

    def reboot(self):
        """Reboots the device"""
        if self.pmu is not None:
            self.pmu.enablePMICSleepMode(False)
        machine.reset()
        sys.exit()


power_manager = PowerManager()  # Singleton<|MERGE_RESOLUTION|>--- conflicted
+++ resolved
@@ -28,6 +28,7 @@
 # https://github.com/m5stack/M5StickC/blob/0527606d9e56c956ab17b278c25e3d07d7664f5e/src/AXP192.cpp#L56
 MIN_BATTERY_MV = 3000
 
+
 class PowerManager:
     """PowerManager is a singleton interface for controlling the device's power management unit"""
 
@@ -51,7 +52,7 @@
                 self.pmu.enablePMICSleepMode(True)
             except:
                 pass
-    
+
     def has_battery(self):
         """Returns if the device has a battery"""
         try:
@@ -69,15 +70,6 @@
             return max(0, (mv - 3131.427782118631) / 790.56172897)
         return max(0, ((mv - MIN_BATTERY_MV) / (MAX_BATTERY_MV - MIN_BATTERY_MV)))
 
-<<<<<<< HEAD
-    def is_battery_charging(self):
-        """Returns if the device is connected to the USB port"""
-        if not self.has_battery():
-            return False
-        return int(self.pmu.getUSBVoltage()) > 0
-
-=======
->>>>>>> eb67c457
     def shutdown(self):
         """Shuts down the device"""
         if self.pmu is not None:
