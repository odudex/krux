--- conflicted
+++ resolved
@@ -21,11 +21,7 @@
 # THE SOFTWARE.
 # pylint: disable=W0231
 
-<<<<<<< HEAD
-# FT3x36 specs:
-=======
 # FT6x36 specs:
->>>>>>> bd584316
 # Max sample rate: 100 samples per second
 
 from . import Touchscreen
@@ -33,10 +29,7 @@
 from machine import I2C
 
 FT_DEVICE_MODE = 0x00
-<<<<<<< HEAD
-=======
 GEST_ID = 0x01
->>>>>>> bd584316
 TD_STATUS = 0x02
 PN_XH = 0x03
 FT_ID_G_MODE = 0xA4
